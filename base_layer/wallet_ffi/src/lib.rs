--- conflicted
+++ resolved
@@ -187,10 +187,6 @@
         },
     },
     types::ValidationRetryStrategy,
-<<<<<<< HEAD
-    util::emoji::{emoji_set, EmojiId, EmojiIdError},
-=======
->>>>>>> 3e2d3352
     utxo_scanner_service::utxo_scanning::{UtxoScannerService, RECOVERY_KEY},
     Wallet,
     WalletConfig,
