--- conflicted
+++ resolved
@@ -76,15 +76,11 @@
         tari_amount::*,
         test_helpers::{create_unblinded_output, TestParams as TestParamsHelpers},
         transaction::{KernelBuilder, KernelFeatures, OutputFeatures, Transaction},
-<<<<<<< HEAD
-        transaction_protocol::{proto, recipient::RecipientSignedMessage, sender::TransactionSenderMessage},
-=======
         transaction_protocol::{
             proto::protocol as proto,
             recipient::RecipientSignedMessage,
             sender::TransactionSenderMessage,
         },
->>>>>>> 5ec29754
         CryptoFactories,
         ReceiverTransactionProtocol,
         SenderTransactionProtocol,
