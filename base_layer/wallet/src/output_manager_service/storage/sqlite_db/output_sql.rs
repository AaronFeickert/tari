--- conflicted
+++ resolved
@@ -29,14 +29,6 @@
     transaction::TxId,
     types::{ComSignature, Commitment, PrivateKey, PublicKey},
 };
-<<<<<<< HEAD
-use tari_core::{
-    tari_utilities::hash::Hashable,
-    transactions::{
-        tari_amount::MicroTari,
-        transaction::{OutputFeatures, OutputFlags, UnblindedOutput},
-        CryptoFactories,
-=======
 use tari_core::transactions::{
     tari_amount::MicroTari,
     transaction::{
@@ -46,7 +38,6 @@
         OutputFlags,
         SideChainCheckpointFeatures,
         UnblindedOutput,
->>>>>>> 5ec29754
     },
     CryptoFactories,
 };
