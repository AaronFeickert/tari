// Copyright 2019. The Tari Project
//
// Redistribution and use in source and binary forms, with or without modification, are permitted provided that the
// following conditions are met:
//
// 1. Redistributions of source code must retain the above copyright notice, this list of conditions and the following
// disclaimer.
//
// 2. Redistributions in binary form must reproduce the above copyright notice, this list of conditions and the
// following disclaimer in the documentation and/or other materials provided with the distribution.
//
// 3. Neither the name of the copyright holder nor the names of its contributors may be used to endorse or promote
// products derived from this software without specific prior written permission.
//
// THIS SOFTWARE IS PROVIDED BY THE COPYRIGHT HOLDERS AND CONTRIBUTORS "AS IS" AND ANY EXPRESS OR IMPLIED WARRANTIES,
// INCLUDING, BUT NOT LIMITED TO, THE IMPLIED WARRANTIES OF MERCHANTABILITY AND FITNESS FOR A PARTICULAR PURPOSE ARE
// DISCLAIMED. IN NO EVENT SHALL THE COPYRIGHT HOLDER OR CONTRIBUTORS BE LIABLE FOR ANY DIRECT, INDIRECT, INCIDENTAL,
// SPECIAL, EXEMPLARY, OR CONSEQUENTIAL DAMAGES (INCLUDING, BUT NOT LIMITED TO, PROCUREMENT OF SUBSTITUTE GOODS OR
// SERVICES; LOSS OF USE, DATA, OR PROFITS; OR BUSINESS INTERRUPTION) HOWEVER CAUSED AND ON ANY THEORY OF LIABILITY,
// WHETHER IN CONTRACT, STRICT LIABILITY, OR TORT (INCLUDING NEGLIGENCE OR OTHERWISE) ARISING IN ANY WAY OUT OF THE
// USE OF THIS SOFTWARE, EVEN IF ADVISED OF THE POSSIBILITY OF SUCH DAMAGE.

use crate::{
    schema::{completed_transactions, inbound_transactions, outbound_transactions},
    storage::sqlite_utilities::WalletDbConnection,
    transaction_service::{
        error::{TransactionKeyError, TransactionStorageError},
        storage::{
            database::{DbKey, DbKeyValuePair, DbValue, TransactionBackend, WriteOperation},
            models::{CompletedTransaction, InboundTransaction, OutboundTransaction, WalletTransaction},
        },
    },
    util::{
        diesel_ext::ExpectedRowsExtension,
        encryption::{decrypt_bytes_integral_nonce, encrypt_bytes_integral_nonce, Encryptable},
    },
};
use aes_gcm::{self, aead::Error as AeadError, Aes256Gcm};
use chrono::{NaiveDateTime, Utc};
use diesel::{prelude::*, result::Error as DieselError, SqliteConnection};
use log::*;
use std::{
    collections::HashMap,
    convert::{TryFrom, TryInto},
    str::from_utf8,
    sync::{Arc, MutexGuard, RwLock},
};
use tari_common_types::{
    transaction::{
        TransactionConversionError,
        TransactionDirection,
        TransactionDirectionError,
        TransactionStatus,
        TxId,
    },
    types::{BlockHash, PublicKey},
};
use tari_comms::types::CommsPublicKey;
use tari_core::transactions::{tari_amount::MicroTari, transaction_protocol::TxId};
use tari_crypto::tari_utilities::{
    hex::{from_hex, Hex},
    ByteArray,
};
use thiserror::Error;
use tokio::time::Instant;

const LOG_TARGET: &str = "wallet::transaction_service::database::sqlite_db";

/// A Sqlite backend for the Transaction Service. The Backend is accessed via a connection pool to the Sqlite file.
#[derive(Clone)]
pub struct TransactionServiceSqliteDatabase {
    database_connection: WalletDbConnection,
    cipher: Arc<RwLock<Option<Aes256Gcm>>>,
}

impl TransactionServiceSqliteDatabase {
    pub fn new(database_connection: WalletDbConnection, cipher: Option<Aes256Gcm>) -> Self {
        Self {
            database_connection,
            cipher: Arc::new(RwLock::new(cipher)),
        }
    }

    fn insert(&self, kvp: DbKeyValuePair, conn: MutexGuard<SqliteConnection>) -> Result<(), TransactionStorageError> {
        match kvp {
            DbKeyValuePair::PendingOutboundTransaction(k, v) => {
                if OutboundTransactionSql::find_by_cancelled(k, false, &(*conn)).is_ok() {
                    return Err(TransactionStorageError::DuplicateOutput);
                }
                let mut o = OutboundTransactionSql::try_from(*v)?;
                self.encrypt_if_necessary(&mut o)?;
                o.commit(&(*conn))?;
            },
            DbKeyValuePair::PendingInboundTransaction(k, v) => {
                if InboundTransactionSql::find_by_cancelled(k, false, &(*conn)).is_ok() {
                    return Err(TransactionStorageError::DuplicateOutput);
                }
                let mut i = InboundTransactionSql::try_from(*v)?;
                self.encrypt_if_necessary(&mut i)?;

                i.commit(&(*conn))?;
            },
            DbKeyValuePair::CompletedTransaction(k, v) => {
                if CompletedTransactionSql::find_by_cancelled(k, false, &(*conn)).is_ok() {
                    return Err(TransactionStorageError::DuplicateOutput);
                }
                let mut c = CompletedTransactionSql::try_from(*v)?;
                self.encrypt_if_necessary(&mut c)?;

                c.commit(&(*conn))?;
            },
        }
        Ok(())
    }

    fn remove(
        &self,
        key: DbKey,
        conn: MutexGuard<SqliteConnection>,
    ) -> Result<Option<DbValue>, TransactionStorageError> {
        match key {
            DbKey::PendingOutboundTransaction(k) => match OutboundTransactionSql::find_by_cancelled(k, false, &(*conn))
            {
                Ok(mut v) => {
                    v.delete(&(*conn))?;
                    self.decrypt_if_necessary(&mut v)?;
                    Ok(Some(DbValue::PendingOutboundTransaction(Box::new(
                        OutboundTransaction::try_from(v)?,
                    ))))
                },
                Err(TransactionStorageError::DieselError(DieselError::NotFound)) => Err(
                    TransactionStorageError::ValueNotFound(DbKey::PendingOutboundTransaction(k)),
                ),
                Err(e) => Err(e),
            },
            DbKey::PendingInboundTransaction(k) => match InboundTransactionSql::find_by_cancelled(k, false, &(*conn)) {
                Ok(mut v) => {
                    v.delete(&(*conn))?;
                    self.decrypt_if_necessary(&mut v)?;
                    Ok(Some(DbValue::PendingInboundTransaction(Box::new(
                        InboundTransaction::try_from(v)?,
                    ))))
                },
                Err(TransactionStorageError::DieselError(DieselError::NotFound)) => Err(
                    TransactionStorageError::ValueNotFound(DbKey::PendingOutboundTransaction(k)),
                ),
                Err(e) => Err(e),
            },
            DbKey::CompletedTransaction(k) => match CompletedTransactionSql::find_by_cancelled(k, false, &(*conn)) {
                Ok(mut v) => {
                    v.delete(&(*conn))?;
                    self.decrypt_if_necessary(&mut v)?;
                    Ok(Some(DbValue::CompletedTransaction(Box::new(
                        CompletedTransaction::try_from(v)?,
                    ))))
                },
                Err(TransactionStorageError::DieselError(DieselError::NotFound)) => {
                    Err(TransactionStorageError::ValueNotFound(DbKey::CompletedTransaction(k)))
                },
                Err(e) => Err(e),
            },
            DbKey::PendingOutboundTransactions => Err(TransactionStorageError::OperationNotSupported),
            DbKey::PendingInboundTransactions => Err(TransactionStorageError::OperationNotSupported),
            DbKey::CompletedTransactions => Err(TransactionStorageError::OperationNotSupported),
            DbKey::CancelledPendingOutboundTransactions => Err(TransactionStorageError::OperationNotSupported),
            DbKey::CancelledPendingInboundTransactions => Err(TransactionStorageError::OperationNotSupported),
            DbKey::CancelledCompletedTransactions => Err(TransactionStorageError::OperationNotSupported),
            DbKey::CancelledPendingOutboundTransaction(k) => {
                match OutboundTransactionSql::find_by_cancelled(k, true, &(*conn)) {
                    Ok(mut v) => {
                        v.delete(&(*conn))?;
                        self.decrypt_if_necessary(&mut v)?;
                        Ok(Some(DbValue::PendingOutboundTransaction(Box::new(
                            OutboundTransaction::try_from(v)?,
                        ))))
                    },
                    Err(TransactionStorageError::DieselError(DieselError::NotFound)) => Err(
                        TransactionStorageError::ValueNotFound(DbKey::CancelledPendingOutboundTransaction(k)),
                    ),
                    Err(e) => Err(e),
                }
            },
            DbKey::CancelledPendingInboundTransaction(k) => {
                match InboundTransactionSql::find_by_cancelled(k, true, &(*conn)) {
                    Ok(mut v) => {
                        v.delete(&(*conn))?;
                        self.decrypt_if_necessary(&mut v)?;
                        Ok(Some(DbValue::PendingInboundTransaction(Box::new(
                            InboundTransaction::try_from(v)?,
                        ))))
                    },
                    Err(TransactionStorageError::DieselError(DieselError::NotFound)) => Err(
                        TransactionStorageError::ValueNotFound(DbKey::CancelledPendingOutboundTransaction(k)),
                    ),
                    Err(e) => Err(e),
                }
            },
            DbKey::AnyTransaction(_) => Err(TransactionStorageError::OperationNotSupported),
        }
    }

    fn decrypt_if_necessary<T: Encryptable<Aes256Gcm>>(&self, o: &mut T) -> Result<(), TransactionStorageError> {
        let cipher = acquire_read_lock!(self.cipher);
        if let Some(cipher) = cipher.as_ref() {
            o.decrypt(cipher)
                .map_err(|_| TransactionStorageError::AeadError("Decryption Error".to_string()))?;
        }
        Ok(())
    }

    fn encrypt_if_necessary<T: Encryptable<Aes256Gcm>>(&self, o: &mut T) -> Result<(), TransactionStorageError> {
        let cipher = acquire_read_lock!(self.cipher);
        if let Some(cipher) = cipher.as_ref() {
            o.encrypt(cipher)
                .map_err(|_| TransactionStorageError::AeadError("Encryption Error".to_string()))?;
        }
        Ok(())
    }
}

impl TransactionBackend for TransactionServiceSqliteDatabase {
    fn fetch(&self, key: &DbKey) -> Result<Option<DbValue>, TransactionStorageError> {
        let start = Instant::now();
        let conn = self.database_connection.acquire_lock();
        let acquire_lock = start.elapsed();

        let result = match key {
            DbKey::PendingOutboundTransaction(t) => {
                match OutboundTransactionSql::find_by_cancelled(*t, false, &(*conn)) {
                    Ok(mut o) => {
                        self.decrypt_if_necessary(&mut o)?;

                        Some(DbValue::PendingOutboundTransaction(Box::new(
                            OutboundTransaction::try_from(o)?,
                        )))
                    },
                    Err(TransactionStorageError::DieselError(DieselError::NotFound)) => None,
                    Err(e) => return Err(e),
                }
            },
            DbKey::PendingInboundTransaction(t) => {
                match InboundTransactionSql::find_by_cancelled(*t, false, &(*conn)) {
                    Ok(mut i) => {
                        self.decrypt_if_necessary(&mut i)?;
                        Some(DbValue::PendingInboundTransaction(Box::new(
                            InboundTransaction::try_from(i)?,
                        )))
                    },
                    Err(TransactionStorageError::DieselError(DieselError::NotFound)) => None,
                    Err(e) => return Err(e),
                }
            },
            DbKey::CompletedTransaction(t) => match CompletedTransactionSql::find(*t, &(*conn)) {
                Ok(mut c) => {
                    self.decrypt_if_necessary(&mut c)?;
                    Some(DbValue::CompletedTransaction(Box::new(CompletedTransaction::try_from(
                        c,
                    )?)))
                },
                Err(TransactionStorageError::DieselError(DieselError::NotFound)) => None,
                Err(e) => return Err(e),
            },
            DbKey::AnyTransaction(t) => {
                match OutboundTransactionSql::find(*t, &(*conn)) {
                    Ok(mut o) => {
                        self.decrypt_if_necessary(&mut o)?;

                        return Ok(Some(DbValue::WalletTransaction(Box::new(
                            WalletTransaction::PendingOutbound(OutboundTransaction::try_from(o)?),
                        ))));
                    },
                    Err(TransactionStorageError::DieselError(DieselError::NotFound)) => (),
                    Err(e) => return Err(e),
                };
                match InboundTransactionSql::find(*t, &(*conn)) {
                    Ok(mut i) => {
                        self.decrypt_if_necessary(&mut i)?;
                        return Ok(Some(DbValue::WalletTransaction(Box::new(
                            WalletTransaction::PendingInbound(InboundTransaction::try_from(i)?),
                        ))));
                    },
                    Err(TransactionStorageError::DieselError(DieselError::NotFound)) => (),
                    Err(e) => return Err(e),
                };
                match CompletedTransactionSql::find(*t, &(*conn)) {
                    Ok(mut c) => {
                        self.decrypt_if_necessary(&mut c)?;
                        return Ok(Some(DbValue::WalletTransaction(Box::new(
                            WalletTransaction::Completed(CompletedTransaction::try_from(c)?),
                        ))));
                    },
                    Err(TransactionStorageError::DieselError(DieselError::NotFound)) => (),
                    Err(e) => return Err(e),
                };

                None
            },
            DbKey::PendingOutboundTransactions => {
                let mut result = HashMap::new();
                for o in OutboundTransactionSql::index_by_cancelled(&(*conn), false)?.iter_mut() {
                    self.decrypt_if_necessary(o)?;
                    result.insert((o.tx_id as u64).into(), OutboundTransaction::try_from((*o).clone())?);
                }

                Some(DbValue::PendingOutboundTransactions(result))
            },
            DbKey::PendingInboundTransactions => {
                let mut result = HashMap::new();
                for i in InboundTransactionSql::index_by_cancelled(&(*conn), false)?.iter_mut() {
                    self.decrypt_if_necessary(i)?;
                    result.insert((i.tx_id as u64).into(), InboundTransaction::try_from((*i).clone())?);
                }

                Some(DbValue::PendingInboundTransactions(result))
            },
            DbKey::CompletedTransactions => {
                let mut result = HashMap::new();
                for c in CompletedTransactionSql::index_by_cancelled(&(*conn), false)?.iter_mut() {
                    self.decrypt_if_necessary(c)?;
                    result.insert((c.tx_id as u64).into(), CompletedTransaction::try_from((*c).clone())?);
                }

                Some(DbValue::CompletedTransactions(result))
            },
            DbKey::CancelledPendingOutboundTransactions => {
                let mut result = HashMap::new();
                for o in OutboundTransactionSql::index_by_cancelled(&(*conn), true)?.iter_mut() {
                    self.decrypt_if_necessary(o)?;
                    result.insert((o.tx_id as u64).into(), OutboundTransaction::try_from((*o).clone())?);
                }

                Some(DbValue::PendingOutboundTransactions(result))
            },
            DbKey::CancelledPendingInboundTransactions => {
                let mut result = HashMap::new();
                for i in InboundTransactionSql::index_by_cancelled(&(*conn), true)?.iter_mut() {
                    self.decrypt_if_necessary(i)?;
                    result.insert((i.tx_id as u64).into(), InboundTransaction::try_from((*i).clone())?);
                }

                Some(DbValue::PendingInboundTransactions(result))
            },
            DbKey::CancelledCompletedTransactions => {
                let mut result = HashMap::new();
                for c in CompletedTransactionSql::index_by_cancelled(&(*conn), true)?.iter_mut() {
                    self.decrypt_if_necessary(c)?;
                    result.insert((c.tx_id as u64).into(), CompletedTransaction::try_from((*c).clone())?);
                }

                Some(DbValue::CompletedTransactions(result))
            },
            DbKey::CancelledPendingOutboundTransaction(t) => {
                match OutboundTransactionSql::find_by_cancelled(*t, true, &(*conn)) {
                    Ok(mut o) => {
                        self.decrypt_if_necessary(&mut o)?;

                        Some(DbValue::PendingOutboundTransaction(Box::new(
                            OutboundTransaction::try_from(o)?,
                        )))
                    },
                    Err(TransactionStorageError::DieselError(DieselError::NotFound)) => None,
                    Err(e) => return Err(e),
                }
            },
            DbKey::CancelledPendingInboundTransaction(t) => {
                match InboundTransactionSql::find_by_cancelled(*t, true, &(*conn)) {
                    Ok(mut i) => {
                        self.decrypt_if_necessary(&mut i)?;
                        Some(DbValue::PendingInboundTransaction(Box::new(
                            InboundTransaction::try_from(i)?,
                        )))
                    },
                    Err(TransactionStorageError::DieselError(DieselError::NotFound)) => None,
                    Err(e) => return Err(e),
                }
            },
        };
        trace!(
            target: LOG_TARGET,
            "sqlite profile - fetch '{}': lock {} + db_op {} = {} ms",
            key,
            acquire_lock.as_millis(),
            (start.elapsed() - acquire_lock).as_millis(),
            start.elapsed().as_millis()
        );

        Ok(result)
    }

    fn contains(&self, key: &DbKey) -> Result<bool, TransactionStorageError> {
        let start = Instant::now();
        let conn = self.database_connection.acquire_lock();
        let acquire_lock = start.elapsed();

        let result = match key {
            DbKey::PendingOutboundTransaction(k) => {
                OutboundTransactionSql::find_by_cancelled(*k, false, &(*conn)).is_ok()
            },
            DbKey::PendingInboundTransaction(k) => {
                InboundTransactionSql::find_by_cancelled(*k, false, &(*conn)).is_ok()
            },
            DbKey::CompletedTransaction(k) => CompletedTransactionSql::find(*k, &(*conn)).is_ok(),
            DbKey::PendingOutboundTransactions => false,
            DbKey::PendingInboundTransactions => false,
            DbKey::CompletedTransactions => false,
            DbKey::CancelledPendingOutboundTransactions => false,
            DbKey::CancelledPendingInboundTransactions => false,
            DbKey::CancelledCompletedTransactions => false,
            DbKey::CancelledPendingOutboundTransaction(k) => {
                OutboundTransactionSql::find_by_cancelled(*k, true, &(*conn)).is_ok()
            },
            DbKey::CancelledPendingInboundTransaction(k) => {
                InboundTransactionSql::find_by_cancelled(*k, true, &(*conn)).is_ok()
            },
            DbKey::AnyTransaction(k) => {
                CompletedTransactionSql::find(*k, &(*conn)).is_ok() ||
                    InboundTransactionSql::find(*k, &(*conn)).is_ok() ||
                    OutboundTransactionSql::find(*k, &(*conn)).is_ok()
            },
        };
        trace!(
            target: LOG_TARGET,
            "sqlite profile - contains '{}': lock {} + db_op {} = {} ms",
            key,
            acquire_lock.as_millis(),
            (start.elapsed() - acquire_lock).as_millis(),
            start.elapsed().as_millis()
        );

        Ok(result)
    }

    fn write(&self, op: WriteOperation) -> Result<Option<DbValue>, TransactionStorageError> {
        let start = Instant::now();
        let conn = self.database_connection.acquire_lock();
        let acquire_lock = start.elapsed();
        let key_text;

        let result = match op {
            WriteOperation::Insert(kvp) => {
                key_text = "Insert";
                self.insert(kvp, conn).map(|_| None)
            },
            WriteOperation::Remove(key) => {
                key_text = "Remove";
                self.remove(key, conn)
            },
        };
        trace!(
            target: LOG_TARGET,
            "sqlite profile - write '{}': lock {} + db_op {} = {} ms",
            key_text,
            acquire_lock.as_millis(),
            (start.elapsed() - acquire_lock).as_millis(),
            start.elapsed().as_millis()
        );

        result
    }

<<<<<<< HEAD
    fn transaction_exists(&self, tx_id: TxId) -> Result<bool, TransactionStorageError> {
=======
    fn transaction_exists(&self, tx_id: u64) -> Result<bool, TransactionStorageError> {
        let start = Instant::now();
>>>>>>> 9bd47609
        let conn = self.database_connection.acquire_lock();
        let acquire_lock = start.elapsed();

        let result = OutboundTransactionSql::find_by_cancelled(tx_id, false, &(*conn)).is_ok() ||
            InboundTransactionSql::find_by_cancelled(tx_id, false, &(*conn)).is_ok() ||
            CompletedTransactionSql::find_by_cancelled(tx_id, false, &(*conn)).is_ok();
        trace!(
            target: LOG_TARGET,
            "sqlite profile - transaction_exists: lock {} + db_op {} = {} ms",
            acquire_lock.as_millis(),
            (start.elapsed() - acquire_lock).as_millis(),
            start.elapsed().as_millis()
        );
        Ok(result)
    }

    fn get_pending_transaction_counterparty_pub_key_by_tx_id(
        &self,
        tx_id: TxId,
    ) -> Result<CommsPublicKey, TransactionStorageError> {
        let start = Instant::now();
        let conn = self.database_connection.acquire_lock();
        let acquire_lock = start.elapsed();

        if let Ok(mut outbound_tx_sql) = OutboundTransactionSql::find_by_cancelled(tx_id, false, &(*conn)) {
            self.decrypt_if_necessary(&mut outbound_tx_sql)?;
            let outbound_tx = OutboundTransaction::try_from(outbound_tx_sql)?;
            trace!(
                target: LOG_TARGET,
                "sqlite profile - get_pending_transaction_counterparty_pub_key_by_tx_id: lock {} + db_op {} = {} ms",
                acquire_lock.as_millis(),
                (start.elapsed() - acquire_lock).as_millis(),
                start.elapsed().as_millis()
            );
            return Ok(outbound_tx.destination_public_key);
        }
        if let Ok(mut inbound_tx_sql) = InboundTransactionSql::find_by_cancelled(tx_id, false, &(*conn)) {
            self.decrypt_if_necessary(&mut inbound_tx_sql)?;
            let inbound_tx = InboundTransaction::try_from(inbound_tx_sql)?;
            trace!(
                target: LOG_TARGET,
                "sqlite profile - get_pending_transaction_counterparty_pub_key_by_tx_id: lock {} + db_op {} = {} ms",
                acquire_lock.as_millis(),
                (start.elapsed() - acquire_lock).as_millis(),
                start.elapsed().as_millis()
            );
            return Ok(inbound_tx.source_public_key);
        }

        Err(TransactionStorageError::ValuesNotFound)
    }

    fn complete_outbound_transaction(
        &self,
        tx_id: TxId,
        completed_transaction: CompletedTransaction,
    ) -> Result<(), TransactionStorageError> {
        let start = Instant::now();
        let conn = self.database_connection.acquire_lock();
        let acquire_lock = start.elapsed();

        if CompletedTransactionSql::find_by_cancelled(tx_id, false, &(*conn)).is_ok() {
            return Err(TransactionStorageError::TransactionAlreadyExists);
        }

        match OutboundTransactionSql::find_by_cancelled(tx_id, false, &(*conn)) {
            Ok(v) => {
                let mut completed_tx_sql = CompletedTransactionSql::try_from(completed_transaction)?;
                self.encrypt_if_necessary(&mut completed_tx_sql)?;
                v.delete(&(*conn))?;
                completed_tx_sql.commit(&(*conn))?;
            },
            Err(TransactionStorageError::DieselError(DieselError::NotFound)) => {
                return Err(TransactionStorageError::ValueNotFound(
                    DbKey::PendingOutboundTransaction(tx_id),
                ))
            },
            Err(e) => return Err(e),
        };
        trace!(
            target: LOG_TARGET,
            "sqlite profile - complete_outbound_transaction: lock {} + db_op {} = {} ms",
            acquire_lock.as_millis(),
            (start.elapsed() - acquire_lock).as_millis(),
            start.elapsed().as_millis()
        );
        Ok(())
    }

    fn complete_inbound_transaction(
        &self,
        tx_id: TxId,
        completed_transaction: CompletedTransaction,
    ) -> Result<(), TransactionStorageError> {
        let start = Instant::now();
        let conn = self.database_connection.acquire_lock();
        let acquire_lock = start.elapsed();

        if CompletedTransactionSql::find_by_cancelled(tx_id, false, &(*conn)).is_ok() {
            return Err(TransactionStorageError::TransactionAlreadyExists);
        }

        match InboundTransactionSql::find_by_cancelled(tx_id, false, &(*conn)) {
            Ok(v) => {
                let mut completed_tx_sql = CompletedTransactionSql::try_from(completed_transaction)?;
                self.encrypt_if_necessary(&mut completed_tx_sql)?;
                v.delete(&(*conn))?;
                completed_tx_sql.commit(&(*conn))?;
            },
            Err(TransactionStorageError::DieselError(DieselError::NotFound)) => {
                return Err(TransactionStorageError::ValueNotFound(
                    DbKey::PendingInboundTransaction(tx_id),
                ))
            },
            Err(e) => return Err(e),
        };
        trace!(
            target: LOG_TARGET,
            "sqlite profile - complete_inbound_transaction: lock {} + db_op {} = {} ms",
            acquire_lock.as_millis(),
            (start.elapsed() - acquire_lock).as_millis(),
            start.elapsed().as_millis()
        );
        Ok(())
    }

<<<<<<< HEAD
    fn broadcast_completed_transaction(&self, tx_id: TxId) -> Result<(), TransactionStorageError> {
=======
    fn broadcast_completed_transaction(&self, tx_id: u64) -> Result<(), TransactionStorageError> {
        let start = Instant::now();
>>>>>>> 9bd47609
        let conn = self.database_connection.acquire_lock();
        let acquire_lock = start.elapsed();

        match CompletedTransactionSql::find_by_cancelled(tx_id, false, &(*conn)) {
            Ok(v) => {
                if TransactionStatus::try_from(v.status)? == TransactionStatus::Completed {
                    v.update(
                        UpdateCompletedTransactionSql {
                            status: Some(TransactionStatus::Broadcast as i32),
                            ..Default::default()
                        },
                        &(*conn),
                    )?;
                }
            },
            Err(TransactionStorageError::DieselError(DieselError::NotFound)) => {
                return Err(TransactionStorageError::ValueNotFound(DbKey::CompletedTransaction(
                    tx_id,
                )))
            },
            Err(e) => return Err(e),
        };
        trace!(
            target: LOG_TARGET,
            "sqlite profile - broadcast_completed_transaction: lock {} + db_op {} = {} ms",
            acquire_lock.as_millis(),
            (start.elapsed() - acquire_lock).as_millis(),
            start.elapsed().as_millis()
        );
        Ok(())
    }

<<<<<<< HEAD
    fn cancel_completed_transaction(&self, tx_id: TxId) -> Result<(), TransactionStorageError> {
=======
    fn cancel_completed_transaction(&self, tx_id: u64) -> Result<(), TransactionStorageError> {
        let start = Instant::now();
>>>>>>> 9bd47609
        let conn = self.database_connection.acquire_lock();
        let acquire_lock = start.elapsed();
        match CompletedTransactionSql::find_by_cancelled(tx_id, false, &(*conn)) {
            Ok(v) => {
                v.cancel(&(*conn))?;
            },
            Err(TransactionStorageError::DieselError(DieselError::NotFound)) => {
                return Err(TransactionStorageError::ValueNotFound(DbKey::CompletedTransaction(
                    tx_id,
                )));
            },
            Err(e) => return Err(e),
        };
        trace!(
            target: LOG_TARGET,
            "sqlite profile - cancel_completed_transaction: lock {} + db_op {} = {} ms",
            acquire_lock.as_millis(),
            (start.elapsed() - acquire_lock).as_millis(),
            start.elapsed().as_millis()
        );
        Ok(())
    }

    fn set_pending_transaction_cancellation_status(
        &self,
        tx_id: TxId,
        cancelled: bool,
    ) -> Result<(), TransactionStorageError> {
        let start = Instant::now();
        let conn = self.database_connection.acquire_lock();
        let acquire_lock = start.elapsed();
        match InboundTransactionSql::find(tx_id, &(*conn)) {
            Ok(v) => {
                v.set_cancelled(cancelled, &(*conn))?;
            },
            Err(_) => {
                match OutboundTransactionSql::find(tx_id, &(*conn)) {
                    Ok(v) => {
                        v.set_cancelled(cancelled, &(*conn))?;
                    },
                    Err(TransactionStorageError::DieselError(DieselError::NotFound)) => {
                        return Err(TransactionStorageError::ValuesNotFound);
                    },
                    Err(e) => return Err(e),
                };
            },
        };
        trace!(
            target: LOG_TARGET,
            "sqlite profile - set_pending_transaction_cancellation_status: lock {} + db_op {} = {} ms",
            acquire_lock.as_millis(),
            (start.elapsed() - acquire_lock).as_millis(),
            start.elapsed().as_millis()
        );
        Ok(())
    }

<<<<<<< HEAD
    fn mark_direct_send_success(&self, tx_id: TxId) -> Result<(), TransactionStorageError> {
=======
    fn mark_direct_send_success(&self, tx_id: u64) -> Result<(), TransactionStorageError> {
        let start = Instant::now();
>>>>>>> 9bd47609
        let conn = self.database_connection.acquire_lock();
        let acquire_lock = start.elapsed();
        match InboundTransactionSql::find_by_cancelled(tx_id, false, &(*conn)) {
            Ok(v) => {
                v.update(
                    UpdateInboundTransactionSql {
                        cancelled: None,
                        direct_send_success: Some(1i32),
                        receiver_protocol: None,
                        send_count: None,
                        last_send_timestamp: None,
                    },
                    &(*conn),
                )?;
            },
            Err(_) => {
                match OutboundTransactionSql::find_by_cancelled(tx_id, false, &(*conn)) {
                    Ok(v) => {
                        v.update(
                            UpdateOutboundTransactionSql {
                                cancelled: None,
                                direct_send_success: Some(1i32),
                                sender_protocol: None,
                                send_count: None,
                                last_send_timestamp: None,
                            },
                            &(*conn),
                        )?;
                    },
                    Err(TransactionStorageError::DieselError(DieselError::NotFound)) => {
                        return Err(TransactionStorageError::ValuesNotFound);
                    },
                    Err(e) => return Err(e),
                };
            },
        };
        trace!(
            target: LOG_TARGET,
            "sqlite profile - mark_direct_send_success: lock {} + db_op {} = {} ms",
            acquire_lock.as_millis(),
            (start.elapsed() - acquire_lock).as_millis(),
            start.elapsed().as_millis()
        );
        Ok(())
    }

    fn apply_encryption(&self, cipher: Aes256Gcm) -> Result<(), TransactionStorageError> {
        let mut current_cipher = acquire_write_lock!(self.cipher);

        if (*current_cipher).is_some() {
            return Err(TransactionStorageError::AlreadyEncrypted);
        }

        let start = Instant::now();
        let conn = self.database_connection.acquire_lock();
        let acquire_lock = start.elapsed();

        let mut inbound_txs = InboundTransactionSql::index(&conn)?;
        // If the db is already encrypted then the very first output we try to encrypt will fail.
        for tx in inbound_txs.iter_mut() {
            // Test if this transaction is encrypted or not to avoid a double encryption.
            let _ = InboundTransaction::try_from(tx.clone()).map_err(|_| {
                error!(
                    target: LOG_TARGET,
                    "Could not convert Inbound Transaction from database version, it might already be encrypted"
                );
                TransactionStorageError::AlreadyEncrypted
            })?;
            tx.encrypt(&cipher)
                .map_err(|_| TransactionStorageError::AeadError("Encryption Error".to_string()))?;
            tx.update_encryption(&conn)?;
        }

        let mut outbound_txs = OutboundTransactionSql::index(&conn)?;
        // If the db is already encrypted then the very first output we try to encrypt will fail.
        for tx in outbound_txs.iter_mut() {
            // Test if this transaction is encrypted or not to avoid a double encryption.
            let _ = OutboundTransaction::try_from(tx.clone()).map_err(|_| {
                error!(
                    target: LOG_TARGET,
                    "Could not convert Inbound Transaction from database version, it might already be encrypted"
                );
                TransactionStorageError::AlreadyEncrypted
            })?;
            tx.encrypt(&cipher)
                .map_err(|_| TransactionStorageError::AeadError("Encryption Error".to_string()))?;
            tx.update_encryption(&conn)?;
        }

        let mut completed_txs = CompletedTransactionSql::index(&conn)?;
        // If the db is already encrypted then the very first output we try to encrypt will fail.
        for tx in completed_txs.iter_mut() {
            // Test if this transaction is encrypted or not to avoid a double encryption.
            let _ = CompletedTransaction::try_from(tx.clone()).map_err(|_| {
                error!(
                    target: LOG_TARGET,
                    "Could not convert Inbound Transaction from database version, it might already be encrypted"
                );
                TransactionStorageError::AlreadyEncrypted
            })?;
            tx.encrypt(&cipher)
                .map_err(|_| TransactionStorageError::AeadError("Encryption Error".to_string()))?;
            tx.update_encryption(&conn)?;
        }

        (*current_cipher) = Some(cipher);
        trace!(
            target: LOG_TARGET,
            "sqlite profile - apply_encryption: lock {} + db_op {} = {} ms",
            acquire_lock.as_millis(),
            (start.elapsed() - acquire_lock).as_millis(),
            start.elapsed().as_millis()
        );

        Ok(())
    }

    fn remove_encryption(&self) -> Result<(), TransactionStorageError> {
        let mut current_cipher = acquire_write_lock!(self.cipher);

        let cipher = if let Some(cipher) = (*current_cipher).clone().take() {
            cipher
        } else {
            return Ok(());
        };
        let start = Instant::now();
        let conn = self.database_connection.acquire_lock();
        let acquire_lock = start.elapsed();

        let mut inbound_txs = InboundTransactionSql::index(&conn)?;

        for tx in inbound_txs.iter_mut() {
            tx.decrypt(&cipher)
                .map_err(|_| TransactionStorageError::AeadError("Decryption Error".to_string()))?;
            tx.update_encryption(&conn)?;
        }

        let mut outbound_txs = OutboundTransactionSql::index(&conn)?;

        for tx in outbound_txs.iter_mut() {
            tx.decrypt(&cipher)
                .map_err(|_| TransactionStorageError::AeadError("Decryption Error".to_string()))?;
            tx.update_encryption(&conn)?;
        }

        let mut completed_txs = CompletedTransactionSql::index(&conn)?;
        for tx in completed_txs.iter_mut() {
            tx.decrypt(&cipher)
                .map_err(|_| TransactionStorageError::AeadError("Decryption Error".to_string()))?;
            tx.update_encryption(&conn)?;
        }

        // Now that all the decryption has been completed we can safely remove the cipher fully
        let _ = (*current_cipher).take();
        trace!(
            target: LOG_TARGET,
            "sqlite profile - remove_encryption: lock {} + db_op {} = {} ms",
            acquire_lock.as_millis(),
            (start.elapsed() - acquire_lock).as_millis(),
            start.elapsed().as_millis()
        );

        Ok(())
    }

    fn cancel_coinbase_transaction_at_block_height(&self, block_height: u64) -> Result<(), TransactionStorageError> {
        let start = Instant::now();
        let conn = self.database_connection.acquire_lock();
        let acquire_lock = start.elapsed();

        let coinbase_txs = CompletedTransactionSql::index_coinbase_at_block_height(block_height as i64, &conn)?;
        for c in coinbase_txs.iter() {
            c.cancel(&conn)?;
        }
        trace!(
            target: LOG_TARGET,
            "sqlite profile - cancel_coinbase_transaction_at_block_height: lock {} + db_op {} = {} ms",
            acquire_lock.as_millis(),
            (start.elapsed() - acquire_lock).as_millis(),
            start.elapsed().as_millis()
        );

        Ok(())
    }

    fn find_coinbase_transaction_at_block_height(
        &self,
        block_height: u64,
        amount: MicroTari,
    ) -> Result<Option<CompletedTransaction>, TransactionStorageError> {
        let start = Instant::now();
        let conn = self.database_connection.acquire_lock();
        let acquire_lock = start.elapsed();

        let mut coinbase_txs = CompletedTransactionSql::index_coinbase_at_block_height(block_height as i64, &conn)?;
        for c in coinbase_txs.iter_mut() {
            self.decrypt_if_necessary(c)?;
            let completed_tx = CompletedTransaction::try_from(c.clone())?;
            if completed_tx.amount == amount {
                return Ok(Some(completed_tx));
            }
        }
        trace!(
            target: LOG_TARGET,
            "sqlite profile - find_coinbase_transaction_at_block_height: lock {} + db_op {} = {} ms",
            acquire_lock.as_millis(),
            (start.elapsed() - acquire_lock).as_millis(),
            start.elapsed().as_millis()
        );

        Ok(None)
    }

<<<<<<< HEAD
    fn increment_send_count(&self, tx_id: TxId) -> Result<(), TransactionStorageError> {
=======
    fn increment_send_count(&self, tx_id: u64) -> Result<(), TransactionStorageError> {
        let start = Instant::now();
>>>>>>> 9bd47609
        let conn = self.database_connection.acquire_lock();
        let acquire_lock = start.elapsed();

        if let Ok(tx) = CompletedTransactionSql::find(tx_id, &conn) {
            let update = UpdateCompletedTransactionSql {
                send_count: Some(tx.send_count + 1),
                last_send_timestamp: Some(Some(Utc::now().naive_utc())),
                ..Default::default()
            };
            tx.update(update, &conn)?;
        } else if let Ok(tx) = OutboundTransactionSql::find(tx_id, &conn) {
            let update = UpdateOutboundTransactionSql {
                cancelled: None,
                direct_send_success: None,
                sender_protocol: None,
                send_count: Some(tx.send_count + 1),
                last_send_timestamp: Some(Some(Utc::now().naive_utc())),
            };
            tx.update(update, &conn)?;
        } else if let Ok(tx) = InboundTransactionSql::find_by_cancelled(tx_id, false, &conn) {
            let update = UpdateInboundTransactionSql {
                cancelled: None,
                direct_send_success: None,
                receiver_protocol: None,
                send_count: Some(tx.send_count + 1),
                last_send_timestamp: Some(Some(Utc::now().naive_utc())),
            };
            tx.update(update, &conn)?;
        } else {
            return Err(TransactionStorageError::ValuesNotFound);
        }
        trace!(
            target: LOG_TARGET,
            "sqlite profile - increment_send_count: lock {} + db_op {} = {} ms",
            acquire_lock.as_millis(),
            (start.elapsed() - acquire_lock).as_millis(),
            start.elapsed().as_millis()
        );

        Ok(())
    }

    fn update_mined_height(
        &self,
        tx_id: TxId,
        is_valid: bool,
        mined_height: u64,
        mined_in_block: BlockHash,
        num_confirmations: u64,
        is_confirmed: bool,
    ) -> Result<(), TransactionStorageError> {
        let start = Instant::now();
        let conn = self.database_connection.acquire_lock();
        let acquire_lock = start.elapsed();
        match CompletedTransactionSql::find(tx_id, &(*conn)) {
            Ok(v) => {
                v.update_mined_height(
                    is_valid,
                    mined_height,
                    mined_in_block,
                    num_confirmations,
                    is_confirmed,
                    &(*conn),
                )?;
            },
            Err(TransactionStorageError::DieselError(DieselError::NotFound)) => {
                return Err(TransactionStorageError::ValueNotFound(DbKey::CompletedTransaction(
                    tx_id,
                )));
            },
            Err(e) => return Err(e),
        };
        trace!(
            target: LOG_TARGET,
            "sqlite profile - update_mined_height: lock {} + db_op {} = {} ms",
            acquire_lock.as_millis(),
            (start.elapsed() - acquire_lock).as_millis(),
            start.elapsed().as_millis()
        );
        Ok(())
    }

    fn fetch_last_mined_transaction(&self) -> Result<Option<CompletedTransaction>, TransactionStorageError> {
        let start = Instant::now();
        let conn = self.database_connection.acquire_lock();
        let acquire_lock = start.elapsed();
        let tx = completed_transactions::table
            .filter(completed_transactions::mined_height.is_not_null())
            .order_by(completed_transactions::mined_height.desc())
            .first::<CompletedTransactionSql>(&*conn)
            .optional()?;
        let result = match tx {
            Some(mut tx) => {
                self.decrypt_if_necessary(&mut tx)?;
                Some(tx.try_into()?)
            },
            None => None,
        };
        trace!(
            target: LOG_TARGET,
            "sqlite profile - fetch_last_mined_transaction: lock {} + db_op {} = {} ms",
            acquire_lock.as_millis(),
            (start.elapsed() - acquire_lock).as_millis(),
            start.elapsed().as_millis()
        );
        Ok(result)
    }

    fn fetch_unconfirmed_transactions(&self) -> Result<Vec<CompletedTransaction>, TransactionStorageError> {
        let start = Instant::now();
        let conn = self.database_connection.acquire_lock();
        let acquire_lock = start.elapsed();
        let txs = completed_transactions::table
            .filter(
                completed_transactions::mined_height
                    .is_null()
                    .or(completed_transactions::status.eq(TransactionStatus::MinedUnconfirmed as i32)),
            )
            .filter(completed_transactions::cancelled.eq(false as i32))
            .order_by(completed_transactions::tx_id)
            .load::<CompletedTransactionSql>(&*conn)?;

        let mut result = vec![];
        for mut tx in txs {
            self.decrypt_if_necessary(&mut tx)?;
            result.push(tx.try_into()?);
        }
        trace!(
            target: LOG_TARGET,
            "sqlite profile - fetch_unconfirmed_transactions: lock {} + db_op {} = {} ms",
            acquire_lock.as_millis(),
            (start.elapsed() - acquire_lock).as_millis(),
            start.elapsed().as_millis()
        );

        Ok(result)
    }

<<<<<<< HEAD
    fn set_transaction_as_unmined(&self, tx_id: TxId) -> Result<(), TransactionStorageError> {
=======
    fn mark_all_transactions_as_unvalidated(&self) -> Result<(), TransactionStorageError> {
        let start = Instant::now();
        let conn = self.database_connection.acquire_lock();
        let acquire_lock = start.elapsed();
        let result = diesel::update(completed_transactions::table.filter(completed_transactions::cancelled.eq(0)))
            .set((
                completed_transactions::mined_height.eq::<Option<i64>>(None),
                completed_transactions::mined_in_block.eq::<Option<Vec<u8>>>(None),
            ))
            .execute(&(*conn))?;

        trace!(target: LOG_TARGET, "rows updated: {:?}", result);
        trace!(
            target: LOG_TARGET,
            "sqlite profile - set_transactions_to_be_revalidated: lock {} + db_op {} = {} ms",
            acquire_lock.as_millis(),
            (start.elapsed() - acquire_lock).as_millis(),
            start.elapsed().as_millis()
        );
        Ok(())
    }

    fn set_transaction_as_unmined(&self, tx_id: u64) -> Result<(), TransactionStorageError> {
        let start = Instant::now();
>>>>>>> 9bd47609
        let conn = self.database_connection.acquire_lock();
        let acquire_lock = start.elapsed();
        match CompletedTransactionSql::find(tx_id, &(*conn)) {
            Ok(v) => {
                v.set_as_unmined(&(*conn))?;
            },
            Err(TransactionStorageError::DieselError(DieselError::NotFound)) => {
                return Err(TransactionStorageError::ValueNotFound(DbKey::CompletedTransaction(
                    tx_id,
                )));
            },
            Err(e) => return Err(e),
        };
        trace!(
            target: LOG_TARGET,
            "sqlite profile - set_transaction_as_unmined: lock {} + db_op {} = {} ms",
            acquire_lock.as_millis(),
            (start.elapsed() - acquire_lock).as_millis(),
            start.elapsed().as_millis()
        );
        Ok(())
    }
}

#[derive(Clone, Debug, Queryable, Insertable, PartialEq)]
#[table_name = "inbound_transactions"]
struct InboundTransactionSql {
    tx_id: i64,
    source_public_key: Vec<u8>,
    amount: i64,
    receiver_protocol: String,
    message: String,
    timestamp: NaiveDateTime,
    cancelled: i32,
    direct_send_success: i32,
    send_count: i32,
    last_send_timestamp: Option<NaiveDateTime>,
}

impl InboundTransactionSql {
    pub fn commit(&self, conn: &SqliteConnection) -> Result<(), TransactionStorageError> {
        diesel::insert_into(inbound_transactions::table)
            .values(self.clone())
            .execute(conn)?;
        Ok(())
    }

    pub fn index(conn: &SqliteConnection) -> Result<Vec<InboundTransactionSql>, TransactionStorageError> {
        Ok(inbound_transactions::table.load::<InboundTransactionSql>(conn)?)
    }

    pub fn index_by_cancelled(
        conn: &SqliteConnection,
        cancelled: bool,
    ) -> Result<Vec<InboundTransactionSql>, TransactionStorageError> {
        Ok(inbound_transactions::table
            .filter(inbound_transactions::cancelled.eq(cancelled as i32))
            .load::<InboundTransactionSql>(conn)?)
    }

    pub fn find(tx_id: TxId, conn: &SqliteConnection) -> Result<InboundTransactionSql, TransactionStorageError> {
        Ok(inbound_transactions::table
            .filter(inbound_transactions::tx_id.eq(tx_id.as_u64() as i64))
            .first::<InboundTransactionSql>(conn)?)
    }

    pub fn find_by_cancelled(
        tx_id: TxId,
        cancelled: bool,
        conn: &SqliteConnection,
    ) -> Result<InboundTransactionSql, TransactionStorageError> {
        Ok(inbound_transactions::table
            .filter(inbound_transactions::tx_id.eq(tx_id.as_u64() as i64))
            .filter(inbound_transactions::cancelled.eq(cancelled as i32))
            .first::<InboundTransactionSql>(conn)?)
    }

    pub fn delete(&self, conn: &SqliteConnection) -> Result<(), TransactionStorageError> {
        let num_deleted =
            diesel::delete(inbound_transactions::table.filter(inbound_transactions::tx_id.eq(&self.tx_id)))
                .execute(conn)?;

        if num_deleted == 0 {
            return Err(TransactionStorageError::ValuesNotFound);
        }

        Ok(())
    }

    pub fn update(
        &self,
        update: UpdateInboundTransactionSql,
        conn: &SqliteConnection,
    ) -> Result<(), TransactionStorageError> {
        let num_updated =
            diesel::update(inbound_transactions::table.filter(inbound_transactions::tx_id.eq(&self.tx_id)))
                .set(update)
                .execute(conn)?;

        if num_updated == 0 {
            return Err(TransactionStorageError::UnexpectedResult(
                "Updating inbound transactions failed. No rows were affected".to_string(),
            ));
        }

        Ok(())
    }

    pub fn set_cancelled(&self, cancelled: bool, conn: &SqliteConnection) -> Result<(), TransactionStorageError> {
        self.update(
            UpdateInboundTransactionSql {
                cancelled: Some(cancelled as i32),
                direct_send_success: None,
                receiver_protocol: None,
                send_count: None,
                last_send_timestamp: None,
            },
            conn,
        )
    }

    pub fn update_encryption(&self, conn: &SqliteConnection) -> Result<(), TransactionStorageError> {
        self.update(
            UpdateInboundTransactionSql {
                cancelled: None,
                direct_send_success: None,
                receiver_protocol: Some(self.receiver_protocol.clone()),
                send_count: None,
                last_send_timestamp: None,
            },
            conn,
        )
    }
}

impl Encryptable<Aes256Gcm> for InboundTransactionSql {
    fn encrypt(&mut self, cipher: &Aes256Gcm) -> Result<(), AeadError> {
        let encrypted_protocol = encrypt_bytes_integral_nonce(cipher, self.receiver_protocol.as_bytes().to_vec())?;
        self.receiver_protocol = encrypted_protocol.to_hex();
        Ok(())
    }

    fn decrypt(&mut self, cipher: &Aes256Gcm) -> Result<(), AeadError> {
        let decrypted_protocol = decrypt_bytes_integral_nonce(
            cipher,
            from_hex(self.receiver_protocol.as_str()).map_err(|_| aes_gcm::Error)?,
        )?;
        self.receiver_protocol = from_utf8(decrypted_protocol.as_slice())
            .map_err(|_| aes_gcm::Error)?
            .to_string();
        Ok(())
    }
}

impl TryFrom<InboundTransaction> for InboundTransactionSql {
    type Error = TransactionStorageError;

    fn try_from(i: InboundTransaction) -> Result<Self, Self::Error> {
        Ok(Self {
            tx_id: i.tx_id.as_u64() as i64,
            source_public_key: i.source_public_key.to_vec(),
            amount: u64::from(i.amount) as i64,
            receiver_protocol: serde_json::to_string(&i.receiver_protocol)?,
            message: i.message,
            timestamp: i.timestamp,
            cancelled: i.cancelled as i32,
            direct_send_success: i.direct_send_success as i32,
            send_count: i.send_count as i32,
            last_send_timestamp: i.last_send_timestamp,
        })
    }
}

impl TryFrom<InboundTransactionSql> for InboundTransaction {
    type Error = TransactionStorageError;

    fn try_from(i: InboundTransactionSql) -> Result<Self, Self::Error> {
        Ok(Self {
<<<<<<< HEAD
            tx_id: (i.tx_id as u64).into(),
            source_public_key: PublicKey::from_vec(&i.source_public_key)
                .map_err(|_| TransactionStorageError::ConversionError("Invalid Source Publickey".to_string()))?,
=======
            tx_id: i.tx_id as u64,
            source_public_key: PublicKey::from_vec(&i.source_public_key).map_err(TransactionKeyError::Source)?,
>>>>>>> 9bd47609
            amount: MicroTari::from(i.amount as u64),
            receiver_protocol: serde_json::from_str(&i.receiver_protocol)?,
            status: TransactionStatus::Pending,
            message: i.message,
            timestamp: i.timestamp,
            cancelled: i.cancelled != 0,
            direct_send_success: i.direct_send_success != 0,
            send_count: i.send_count as u32,
            last_send_timestamp: i.last_send_timestamp,
        })
    }
}

#[derive(AsChangeset)]
#[table_name = "inbound_transactions"]
pub struct UpdateInboundTransactionSql {
    cancelled: Option<i32>,
    direct_send_success: Option<i32>,
    receiver_protocol: Option<String>,
    send_count: Option<i32>,
    last_send_timestamp: Option<Option<NaiveDateTime>>,
}

/// A structure to represent a Sql compatible version of the OutboundTransaction struct
#[derive(Clone, Debug, Queryable, Insertable, PartialEq)]
#[table_name = "outbound_transactions"]
struct OutboundTransactionSql {
    tx_id: i64,
    destination_public_key: Vec<u8>,
    amount: i64,
    fee: i64,
    sender_protocol: String,
    message: String,
    timestamp: NaiveDateTime,
    cancelled: i32,
    direct_send_success: i32,
    send_count: i32,
    last_send_timestamp: Option<NaiveDateTime>,
}

impl OutboundTransactionSql {
    pub fn commit(&self, conn: &SqliteConnection) -> Result<(), TransactionStorageError> {
        diesel::insert_into(outbound_transactions::table)
            .values(self.clone())
            .execute(conn)?;
        Ok(())
    }

    pub fn index(conn: &SqliteConnection) -> Result<Vec<OutboundTransactionSql>, TransactionStorageError> {
        Ok(outbound_transactions::table.load::<OutboundTransactionSql>(conn)?)
    }

    pub fn index_by_cancelled(
        conn: &SqliteConnection,
        cancelled: bool,
    ) -> Result<Vec<OutboundTransactionSql>, TransactionStorageError> {
        Ok(outbound_transactions::table
            .filter(outbound_transactions::cancelled.eq(cancelled as i32))
            .load::<OutboundTransactionSql>(conn)?)
    }

    pub fn find(tx_id: TxId, conn: &SqliteConnection) -> Result<OutboundTransactionSql, TransactionStorageError> {
        Ok(outbound_transactions::table
            .filter(outbound_transactions::tx_id.eq(tx_id.as_u64() as i64))
            .first::<OutboundTransactionSql>(conn)?)
    }

    pub fn find_by_cancelled(
        tx_id: TxId,
        cancelled: bool,
        conn: &SqliteConnection,
    ) -> Result<OutboundTransactionSql, TransactionStorageError> {
        Ok(outbound_transactions::table
            .filter(outbound_transactions::tx_id.eq(tx_id.as_u64() as i64))
            .filter(outbound_transactions::cancelled.eq(cancelled as i32))
            .first::<OutboundTransactionSql>(conn)?)
    }

    pub fn delete(&self, conn: &SqliteConnection) -> Result<(), TransactionStorageError> {
        diesel::delete(outbound_transactions::table.filter(outbound_transactions::tx_id.eq(&self.tx_id)))
            .execute(conn)
            .num_rows_affected_or_not_found(1)?;
        Ok(())
    }

    pub fn update(
        &self,
        update: UpdateOutboundTransactionSql,
        conn: &SqliteConnection,
    ) -> Result<(), TransactionStorageError> {
        diesel::update(outbound_transactions::table.filter(outbound_transactions::tx_id.eq(&self.tx_id)))
            .set(update)
            .execute(conn)
            .num_rows_affected_or_not_found(1)?;

        Ok(())
    }

    pub fn set_cancelled(&self, cancelled: bool, conn: &SqliteConnection) -> Result<(), TransactionStorageError> {
        self.update(
            UpdateOutboundTransactionSql {
                cancelled: Some(cancelled as i32),
                direct_send_success: None,
                sender_protocol: None,
                send_count: None,
                last_send_timestamp: None,
            },
            conn,
        )
    }

    pub fn update_encryption(&self, conn: &SqliteConnection) -> Result<(), TransactionStorageError> {
        self.update(
            UpdateOutboundTransactionSql {
                cancelled: None,
                direct_send_success: None,
                sender_protocol: Some(self.sender_protocol.clone()),
                send_count: None,
                last_send_timestamp: None,
            },
            conn,
        )
    }
}

impl Encryptable<Aes256Gcm> for OutboundTransactionSql {
    fn encrypt(&mut self, cipher: &Aes256Gcm) -> Result<(), AeadError> {
        let encrypted_protocol = encrypt_bytes_integral_nonce(cipher, self.sender_protocol.as_bytes().to_vec())?;
        self.sender_protocol = encrypted_protocol.to_hex();
        Ok(())
    }

    fn decrypt(&mut self, cipher: &Aes256Gcm) -> Result<(), AeadError> {
        let decrypted_protocol = decrypt_bytes_integral_nonce(
            cipher,
            from_hex(self.sender_protocol.as_str()).map_err(|_| aes_gcm::Error)?,
        )?;
        self.sender_protocol = from_utf8(decrypted_protocol.as_slice())
            .map_err(|_| aes_gcm::Error)?
            .to_string();
        Ok(())
    }
}

impl TryFrom<OutboundTransaction> for OutboundTransactionSql {
    type Error = TransactionStorageError;

    fn try_from(o: OutboundTransaction) -> Result<Self, Self::Error> {
        Ok(Self {
            tx_id: o.tx_id.as_u64() as i64,
            destination_public_key: o.destination_public_key.to_vec(),
            amount: u64::from(o.amount) as i64,
            fee: u64::from(o.fee) as i64,
            sender_protocol: serde_json::to_string(&o.sender_protocol)?,
            message: o.message,
            timestamp: o.timestamp,
            cancelled: o.cancelled as i32,
            direct_send_success: o.direct_send_success as i32,
            send_count: o.send_count as i32,
            last_send_timestamp: o.last_send_timestamp,
        })
    }
}

impl TryFrom<OutboundTransactionSql> for OutboundTransaction {
    type Error = TransactionStorageError;

    fn try_from(o: OutboundTransactionSql) -> Result<Self, Self::Error> {
        Ok(Self {
            tx_id: (o.tx_id as u64).into(),
            destination_public_key: PublicKey::from_vec(&o.destination_public_key)
                .map_err(TransactionKeyError::Destination)?,
            amount: MicroTari::from(o.amount as u64),
            fee: MicroTari::from(o.fee as u64),
            sender_protocol: serde_json::from_str(&o.sender_protocol)?,
            status: TransactionStatus::Pending,
            message: o.message,
            timestamp: o.timestamp,
            cancelled: o.cancelled != 0,
            direct_send_success: o.direct_send_success != 0,
            send_count: o.send_count as u32,
            last_send_timestamp: o.last_send_timestamp,
        })
    }
}

#[derive(AsChangeset)]
#[table_name = "outbound_transactions"]
pub struct UpdateOutboundTransactionSql {
    cancelled: Option<i32>,
    direct_send_success: Option<i32>,
    sender_protocol: Option<String>,
    send_count: Option<i32>,
    last_send_timestamp: Option<Option<NaiveDateTime>>,
}

/// A structure to represent a Sql compatible version of the CompletedTransaction struct
#[derive(Clone, Debug, Queryable, Insertable, PartialEq)]
#[table_name = "completed_transactions"]
struct CompletedTransactionSql {
    tx_id: i64,
    source_public_key: Vec<u8>,
    destination_public_key: Vec<u8>,
    amount: i64,
    fee: i64,
    transaction_protocol: String,
    status: i32,
    message: String,
    timestamp: NaiveDateTime,
    cancelled: i32,
    direction: Option<i32>,
    coinbase_block_height: Option<i64>,
    send_count: i32,
    last_send_timestamp: Option<NaiveDateTime>,
    valid: i32,
    confirmations: Option<i64>,
    mined_height: Option<i64>,
    mined_in_block: Option<Vec<u8>>,
}

impl CompletedTransactionSql {
    pub fn commit(&self, conn: &SqliteConnection) -> Result<(), TransactionStorageError> {
        diesel::insert_into(completed_transactions::table)
            .values(self.clone())
            .execute(conn)?;
        Ok(())
    }

    pub fn index(conn: &SqliteConnection) -> Result<Vec<CompletedTransactionSql>, TransactionStorageError> {
        Ok(completed_transactions::table.load::<CompletedTransactionSql>(conn)?)
    }

    pub fn index_by_cancelled(
        conn: &SqliteConnection,
        cancelled: bool,
    ) -> Result<Vec<CompletedTransactionSql>, TransactionStorageError> {
        Ok(completed_transactions::table
            .filter(completed_transactions::cancelled.eq(cancelled as i32))
            .load::<CompletedTransactionSql>(conn)?)
    }

    pub fn index_coinbase_at_block_height(
        block_height: i64,
        conn: &SqliteConnection,
    ) -> Result<Vec<CompletedTransactionSql>, TransactionStorageError> {
        Ok(completed_transactions::table
            .filter(completed_transactions::status.eq(TransactionStatus::Coinbase as i32))
            .filter(completed_transactions::coinbase_block_height.eq(block_height))
            .load::<CompletedTransactionSql>(conn)?)
    }

    pub fn find(tx_id: TxId, conn: &SqliteConnection) -> Result<CompletedTransactionSql, TransactionStorageError> {
        Ok(completed_transactions::table
            .filter(completed_transactions::tx_id.eq(tx_id.as_u64() as i64))
            .first::<CompletedTransactionSql>(conn)?)
    }

    pub fn find_by_cancelled(
        tx_id: TxId,
        cancelled: bool,
        conn: &SqliteConnection,
    ) -> Result<CompletedTransactionSql, TransactionStorageError> {
        Ok(completed_transactions::table
            .filter(completed_transactions::tx_id.eq(tx_id.as_u64() as i64))
            .filter(completed_transactions::cancelled.eq(cancelled as i32))
            .first::<CompletedTransactionSql>(conn)?)
    }

    pub fn delete(&self, conn: &SqliteConnection) -> Result<(), TransactionStorageError> {
        let num_deleted =
            diesel::delete(completed_transactions::table.filter(completed_transactions::tx_id.eq(&self.tx_id)))
                .execute(conn)?;

        if num_deleted == 0 {
            return Err(TransactionStorageError::ValuesNotFound);
        }

        Ok(())
    }

    pub fn update(
        &self,
        updated_tx: UpdateCompletedTransactionSql,
        conn: &SqliteConnection,
    ) -> Result<(), TransactionStorageError> {
        diesel::update(completed_transactions::table.filter(completed_transactions::tx_id.eq(&self.tx_id)))
            .set(updated_tx)
            .execute(conn)
            .num_rows_affected_or_not_found(1)?;
        Ok(())
    }

    pub fn cancel(&self, conn: &SqliteConnection) -> Result<(), TransactionStorageError> {
        self.update(
            UpdateCompletedTransactionSql {
                cancelled: Some(1i32),
                ..Default::default()
            },
            conn,
        )?;

        Ok(())
    }

    pub fn set_as_unmined(&self, conn: &SqliteConnection) -> Result<(), TransactionStorageError> {
        let status = if self.coinbase_block_height.is_some() {
            Some(TransactionStatus::Coinbase as i32)
        } else if self.status == TransactionStatus::Broadcast as i32 {
            Some(TransactionStatus::Broadcast as i32)
        } else {
            Some(TransactionStatus::Completed as i32)
        };

        self.update(
            UpdateCompletedTransactionSql {
                status,
                mined_in_block: Some(None),
                mined_height: Some(None),
                confirmations: Some(None),
                // Resets to valid
                valid: Some(1),
                ..Default::default()
            },
            conn,
        )?;

        // Ideally the outputs should be marked unmined here as well, but because of the separation of classes,
        // that will be done in the outputs service.

        Ok(())
    }

    pub fn update_encryption(&self, conn: &SqliteConnection) -> Result<(), TransactionStorageError> {
        self.update(
            UpdateCompletedTransactionSql {
                transaction_protocol: Some(self.transaction_protocol.clone()),
                ..Default::default()
            },
            conn,
        )?;

        Ok(())
    }

    pub fn update_mined_height(
        &self,
        is_valid: bool,
        mined_height: u64,
        mined_in_block: BlockHash,
        num_confirmations: u64,
        is_confirmed: bool,
        conn: &SqliteConnection,
    ) -> Result<(), TransactionStorageError> {
        let status = if self.coinbase_block_height.is_some() && !is_valid {
            TransactionStatus::Coinbase as i32
        } else if is_confirmed {
            TransactionStatus::MinedConfirmed as i32
        } else {
            TransactionStatus::MinedUnconfirmed as i32
        };

        self.update(
            UpdateCompletedTransactionSql {
                confirmations: Some(Some(num_confirmations as i64)),
                status: Some(status),
                mined_height: Some(Some(mined_height as i64)),
                mined_in_block: Some(Some(mined_in_block)),
                valid: Some(is_valid as i32),
                // If the tx is mined, then it can't be cancelled
                cancelled: Some(0),
                ..Default::default()
            },
            conn,
        )?;

        Ok(())
    }
}

impl Encryptable<Aes256Gcm> for CompletedTransactionSql {
    fn encrypt(&mut self, cipher: &Aes256Gcm) -> Result<(), AeadError> {
        let encrypted_protocol = encrypt_bytes_integral_nonce(cipher, self.transaction_protocol.as_bytes().to_vec())?;
        self.transaction_protocol = encrypted_protocol.to_hex();
        Ok(())
    }

    fn decrypt(&mut self, cipher: &Aes256Gcm) -> Result<(), AeadError> {
        let decrypted_protocol = decrypt_bytes_integral_nonce(
            cipher,
            from_hex(self.transaction_protocol.as_str()).map_err(|_| aes_gcm::Error)?,
        )?;
        self.transaction_protocol = from_utf8(decrypted_protocol.as_slice())
            .map_err(|_| aes_gcm::Error)?
            .to_string();
        Ok(())
    }
}

impl TryFrom<CompletedTransaction> for CompletedTransactionSql {
    type Error = TransactionStorageError;

    fn try_from(c: CompletedTransaction) -> Result<Self, Self::Error> {
        Ok(Self {
            tx_id: c.tx_id.as_u64() as i64,
            source_public_key: c.source_public_key.to_vec(),
            destination_public_key: c.destination_public_key.to_vec(),
            amount: u64::from(c.amount) as i64,
            fee: u64::from(c.fee) as i64,
            transaction_protocol: serde_json::to_string(&c.transaction)?,
            status: c.status as i32,
            message: c.message,
            timestamp: c.timestamp,
            cancelled: c.cancelled as i32,
            direction: Some(c.direction as i32),
            coinbase_block_height: c.coinbase_block_height.map(|b| b as i64),
            send_count: c.send_count as i32,
            last_send_timestamp: c.last_send_timestamp,
            valid: c.valid as i32,
            confirmations: c.confirmations.map(|ic| ic as i64),
            mined_height: c.mined_height.map(|ic| ic as i64),
            mined_in_block: c.mined_in_block,
        })
    }
}

#[derive(Debug, Error)]
pub enum CompletedTransactionConversionError {
    #[error("CompletedTransaction conversion failed by wrong direction: {0}")]
    DirectionError(#[from] TransactionDirectionError),
    #[error("CompletedTransaction conversion failed with transaction conversion: {0}")]
    ConversionError(#[from] TransactionConversionError),
    #[error("CompletedTransaction conversion failed with json error: {0}")]
    JsonError(#[from] serde_json::Error),
    #[error("CompletedTransaction conversion failed with key error: {0}")]
    KeyError(#[from] TransactionKeyError),
}

impl TryFrom<CompletedTransactionSql> for CompletedTransaction {
    type Error = CompletedTransactionConversionError;

    fn try_from(c: CompletedTransactionSql) -> Result<Self, Self::Error> {
        Ok(Self {
<<<<<<< HEAD
            tx_id: (c.tx_id as u64).into(),
            source_public_key: PublicKey::from_vec(&c.source_public_key)
                .map_err(|_| TransactionStorageError::ConversionError("Invalid source Publickey".to_string()))?,
=======
            tx_id: c.tx_id as u64,
            source_public_key: PublicKey::from_vec(&c.source_public_key).map_err(TransactionKeyError::Source)?,
>>>>>>> 9bd47609
            destination_public_key: PublicKey::from_vec(&c.destination_public_key)
                .map_err(TransactionKeyError::Destination)?,
            amount: MicroTari::from(c.amount as u64),
            fee: MicroTari::from(c.fee as u64),
            transaction: serde_json::from_str(&c.transaction_protocol)?,
            status: TransactionStatus::try_from(c.status)?,
            message: c.message,
            timestamp: c.timestamp,
            cancelled: c.cancelled != 0,
            direction: TransactionDirection::try_from(c.direction.unwrap_or(2i32))?,
            coinbase_block_height: c.coinbase_block_height.map(|b| b as u64),
            send_count: c.send_count as u32,
            last_send_timestamp: c.last_send_timestamp,
            valid: c.valid != 0,
            confirmations: c.confirmations.map(|ic| ic as u64),
            mined_height: c.mined_height.map(|ic| ic as u64),
            mined_in_block: c.mined_in_block,
        })
    }
}

#[derive(AsChangeset, Default)]
#[table_name = "completed_transactions"]
pub struct UpdateCompletedTransactionSql {
    status: Option<i32>,
    timestamp: Option<NaiveDateTime>,
    cancelled: Option<i32>,
    direction: Option<i32>,
    transaction_protocol: Option<String>,
    send_count: Option<i32>,
    last_send_timestamp: Option<Option<NaiveDateTime>>,
    valid: Option<i32>,
    confirmations: Option<Option<i64>>,
    mined_height: Option<Option<i64>>,
    mined_in_block: Option<Option<Vec<u8>>>,
}

#[cfg(test)]
mod test {
    use std::convert::TryFrom;

    use aes_gcm::{
        aead::{generic_array::GenericArray, NewAead},
        Aes256Gcm,
    };
    use chrono::Utc;
    use diesel::{Connection, SqliteConnection};
    use rand::rngs::OsRng;
    use tari_crypto::{
        keys::{PublicKey as PublicKeyTrait, SecretKey as SecretKeyTrait},
        script,
        script::{ExecutionStack, TariScript},
    };
    use tempfile::tempdir;

    use tari_common_types::{
        transaction::{TransactionDirection, TransactionStatus},
        types::{HashDigest, PrivateKey, PublicKey},
    };
    use tari_core::transactions::{
        tari_amount::MicroTari,
        test_helpers::{create_unblinded_output, TestParams},
        transaction::{OutputFeatures, Transaction},
        transaction_protocol::sender::TransactionSenderMessage,
        CryptoFactories,
        ReceiverTransactionProtocol,
        SenderTransactionProtocol,
    };
    use tari_test_utils::random::string;

    use crate::{
        storage::sqlite_utilities::WalletDbConnection,
        test_utils::create_consensus_constants,
        transaction_service::storage::{
            database::{DbKey, TransactionBackend},
            models::{CompletedTransaction, InboundTransaction, OutboundTransaction},
            sqlite_db::{
                CompletedTransactionSql,
                InboundTransactionSql,
                OutboundTransactionSql,
                TransactionServiceSqliteDatabase,
            },
        },
        util::encryption::Encryptable,
    };

    #[test]
    fn test_crud() {
        let factories = CryptoFactories::default();
        let db_name = format!("{}.sqlite3", string(8).as_str());
        let temp_dir = tempdir().unwrap();
        let db_folder = temp_dir.path().to_str().unwrap().to_string();
        let db_path = format!("{}{}", db_folder, db_name);

        embed_migrations!("./migrations");
        let conn = SqliteConnection::establish(&db_path).unwrap_or_else(|_| panic!("Error connecting to {}", db_path));

        embedded_migrations::run_with_output(&conn, &mut std::io::stdout()).expect("Migration failed");

        conn.execute("PRAGMA foreign_keys = ON").unwrap();

        let constants = create_consensus_constants(0);
        let mut builder = SenderTransactionProtocol::builder(1, constants);
        let test_params = TestParams::new();
        let input = create_unblinded_output(
            TariScript::default(),
            OutputFeatures::default(),
            test_params,
            MicroTari::from(100_000),
        );
        let amount = MicroTari::from(10_000);
        builder
            .with_lock_height(0)
            .with_fee_per_gram(MicroTari::from(177 / 5))
            .with_offset(PrivateKey::random(&mut OsRng))
            .with_private_nonce(PrivateKey::random(&mut OsRng))
            .with_amount(0, amount)
            .with_message("Yo!".to_string())
            .with_input(
                input
                    .as_transaction_input(&factories.commitment)
                    .expect("Should be able to make transaction input"),
                input,
            )
            .with_change_secret(PrivateKey::random(&mut OsRng))
            .with_recipient_data(
                0,
                script!(Nop),
                PrivateKey::random(&mut OsRng),
                Default::default(),
                PrivateKey::random(&mut OsRng),
            )
            .with_change_script(script!(Nop), ExecutionStack::default(), PrivateKey::random(&mut OsRng));

        let mut stp = builder.build::<HashDigest>(&factories).unwrap();

        let outbound_tx1 = OutboundTransaction {
            tx_id: 1.into(),
            destination_public_key: PublicKey::from_secret_key(&PrivateKey::random(&mut OsRng)),
            amount,
            fee: stp.get_fee_amount().unwrap(),
            sender_protocol: stp.clone(),
            status: TransactionStatus::Pending,
            message: "Yo!".to_string(),
            timestamp: Utc::now().naive_utc(),
            cancelled: false,
            direct_send_success: false,
            send_count: 0,
            last_send_timestamp: None,
        };

        let outbound_tx2 = OutboundTransactionSql::try_from(OutboundTransaction {
            tx_id: 2.into(),
            destination_public_key: PublicKey::from_secret_key(&PrivateKey::random(&mut OsRng)),
            amount,
            fee: stp.get_fee_amount().unwrap(),
            sender_protocol: stp.clone(),
            status: TransactionStatus::Pending,
            message: "Hey!".to_string(),
            timestamp: Utc::now().naive_utc(),
            cancelled: false,
            direct_send_success: false,
            send_count: 0,
            last_send_timestamp: None,
        })
        .unwrap();

        OutboundTransactionSql::try_from(outbound_tx1.clone())
            .unwrap()
            .commit(&conn)
            .unwrap();
        outbound_tx2.commit(&conn).unwrap();

        let outbound_txs = OutboundTransactionSql::index_by_cancelled(&conn, false).unwrap();
        assert_eq!(outbound_txs.len(), 2);

        let returned_outbound_tx =
            OutboundTransaction::try_from(OutboundTransactionSql::find_by_cancelled(1.into(), false, &conn).unwrap())
                .unwrap();
        assert_eq!(
            OutboundTransactionSql::try_from(returned_outbound_tx).unwrap(),
            OutboundTransactionSql::try_from(outbound_tx1.clone()).unwrap()
        );

        let rtp = ReceiverTransactionProtocol::new(
            TransactionSenderMessage::Single(Box::new(stp.build_single_round_message().unwrap())),
            PrivateKey::random(&mut OsRng),
            PrivateKey::random(&mut OsRng),
            OutputFeatures::default(),
            &factories,
        );

        let inbound_tx1 = InboundTransaction {
            tx_id: 2.into(),
            source_public_key: PublicKey::from_secret_key(&PrivateKey::random(&mut OsRng)),
            amount,
            receiver_protocol: rtp.clone(),
            status: TransactionStatus::Pending,
            message: "Yo!".to_string(),
            timestamp: Utc::now().naive_utc(),
            cancelled: false,
            direct_send_success: false,
            send_count: 0,
            last_send_timestamp: None,
        };
        let inbound_tx2 = InboundTransaction {
            tx_id: 3.into(),
            source_public_key: PublicKey::from_secret_key(&PrivateKey::random(&mut OsRng)),
            amount,
            receiver_protocol: rtp,
            status: TransactionStatus::Pending,
            message: "Hey!".to_string(),
            timestamp: Utc::now().naive_utc(),
            cancelled: false,
            direct_send_success: false,
            send_count: 0,
            last_send_timestamp: None,
        };

        InboundTransactionSql::try_from(inbound_tx1.clone())
            .unwrap()
            .commit(&conn)
            .unwrap();
        InboundTransactionSql::try_from(inbound_tx2)
            .unwrap()
            .commit(&conn)
            .unwrap();

        let inbound_txs = InboundTransactionSql::index_by_cancelled(&conn, false).unwrap();
        assert_eq!(inbound_txs.len(), 2);

        let returned_inbound_tx =
            InboundTransaction::try_from(InboundTransactionSql::find_by_cancelled(2.into(), false, &conn).unwrap())
                .unwrap();
        assert_eq!(
            InboundTransactionSql::try_from(returned_inbound_tx).unwrap(),
            InboundTransactionSql::try_from(inbound_tx1.clone()).unwrap()
        );

        let tx = Transaction::new(
            vec![],
            vec![],
            vec![],
            PrivateKey::random(&mut OsRng),
            PrivateKey::random(&mut OsRng),
        );

        let completed_tx1 = CompletedTransaction {
            tx_id: 2.into(),
            source_public_key: PublicKey::from_secret_key(&PrivateKey::random(&mut OsRng)),
            destination_public_key: PublicKey::from_secret_key(&PrivateKey::random(&mut OsRng)),
            amount,
            fee: MicroTari::from(100),
            transaction: tx.clone(),
            status: TransactionStatus::MinedUnconfirmed,
            message: "Yo!".to_string(),
            timestamp: Utc::now().naive_utc(),
            cancelled: false,
            direction: TransactionDirection::Unknown,
            coinbase_block_height: None,
            send_count: 0,
            last_send_timestamp: None,
            valid: true,
            confirmations: None,
            mined_height: None,
            mined_in_block: None,
        };
        let completed_tx2 = CompletedTransaction {
            tx_id: 3.into(),
            source_public_key: PublicKey::from_secret_key(&PrivateKey::random(&mut OsRng)),
            destination_public_key: PublicKey::from_secret_key(&PrivateKey::random(&mut OsRng)),
            amount,
            fee: MicroTari::from(100),
            transaction: tx.clone(),
            status: TransactionStatus::Broadcast,
            message: "Hey!".to_string(),
            timestamp: Utc::now().naive_utc(),
            cancelled: false,
            direction: TransactionDirection::Unknown,
            coinbase_block_height: None,
            send_count: 0,
            last_send_timestamp: None,
            valid: true,
            confirmations: None,
            mined_height: None,
            mined_in_block: None,
        };

        CompletedTransactionSql::try_from(completed_tx1.clone())
            .unwrap()
            .commit(&conn)
            .unwrap();
        assert!(CompletedTransactionSql::try_from(completed_tx1.clone())
            .unwrap()
            .commit(&conn)
            .is_err());

        CompletedTransactionSql::try_from(completed_tx2)
            .unwrap()
            .commit(&conn)
            .unwrap();

        let completed_txs = CompletedTransactionSql::index_by_cancelled(&conn, false).unwrap();
        assert_eq!(completed_txs.len(), 2);

        let returned_completed_tx =
            CompletedTransaction::try_from(CompletedTransactionSql::find_by_cancelled(2.into(), false, &conn).unwrap())
                .unwrap();
        assert_eq!(
            CompletedTransactionSql::try_from(returned_completed_tx).unwrap(),
            CompletedTransactionSql::try_from(completed_tx1.clone()).unwrap()
        );

        assert!(InboundTransactionSql::find_by_cancelled(inbound_tx1.tx_id, false, &conn).is_ok());
        InboundTransactionSql::try_from(inbound_tx1.clone())
            .unwrap()
            .delete(&conn)
            .unwrap();
        assert!(InboundTransactionSql::try_from(inbound_tx1.clone())
            .unwrap()
            .delete(&conn)
            .is_err());
        assert!(InboundTransactionSql::find_by_cancelled(inbound_tx1.tx_id, false, &conn).is_err());

        assert!(OutboundTransactionSql::find_by_cancelled(inbound_tx1.tx_id, false, &conn).is_ok());
        OutboundTransactionSql::try_from(outbound_tx1.clone())
            .unwrap()
            .delete(&conn)
            .unwrap();
        assert!(OutboundTransactionSql::try_from(outbound_tx1.clone())
            .unwrap()
            .delete(&conn)
            .is_err());
        assert!(OutboundTransactionSql::find_by_cancelled(outbound_tx1.tx_id, false, &conn).is_err());

        assert!(CompletedTransactionSql::find_by_cancelled(completed_tx1.tx_id, false, &conn).is_ok());
        CompletedTransactionSql::try_from(completed_tx1.clone())
            .unwrap()
            .delete(&conn)
            .unwrap();
        assert!(CompletedTransactionSql::try_from(completed_tx1.clone())
            .unwrap()
            .delete(&conn)
            .is_err());
        assert!(CompletedTransactionSql::find_by_cancelled(completed_tx1.tx_id, false, &conn).is_err());

        InboundTransactionSql::try_from(inbound_tx1.clone())
            .unwrap()
            .commit(&conn)
            .unwrap();

        assert!(InboundTransactionSql::find_by_cancelled(inbound_tx1.tx_id, true, &conn).is_err());
        InboundTransactionSql::try_from(inbound_tx1.clone())
            .unwrap()
            .set_cancelled(true, &conn)
            .unwrap();
        assert!(InboundTransactionSql::find_by_cancelled(inbound_tx1.tx_id, false, &conn).is_err());
        assert!(InboundTransactionSql::find_by_cancelled(inbound_tx1.tx_id, true, &conn).is_ok());
        InboundTransactionSql::try_from(inbound_tx1.clone())
            .unwrap()
            .set_cancelled(false, &conn)
            .unwrap();
        assert!(InboundTransactionSql::find_by_cancelled(inbound_tx1.tx_id, true, &conn).is_err());
        assert!(InboundTransactionSql::find_by_cancelled(inbound_tx1.tx_id, false, &conn).is_ok());
        OutboundTransactionSql::try_from(outbound_tx1.clone())
            .unwrap()
            .commit(&conn)
            .unwrap();

        assert!(OutboundTransactionSql::find_by_cancelled(outbound_tx1.tx_id, true, &conn).is_err());
        OutboundTransactionSql::try_from(outbound_tx1.clone())
            .unwrap()
            .set_cancelled(true, &conn)
            .unwrap();
        assert!(OutboundTransactionSql::find_by_cancelled(outbound_tx1.tx_id, false, &conn).is_err());
        assert!(OutboundTransactionSql::find_by_cancelled(outbound_tx1.tx_id, true, &conn).is_ok());
        OutboundTransactionSql::try_from(outbound_tx1.clone())
            .unwrap()
            .set_cancelled(false, &conn)
            .unwrap();
        assert!(OutboundTransactionSql::find_by_cancelled(outbound_tx1.tx_id, true, &conn).is_err());
        assert!(OutboundTransactionSql::find_by_cancelled(outbound_tx1.tx_id, false, &conn).is_ok());

        CompletedTransactionSql::try_from(completed_tx1.clone())
            .unwrap()
            .commit(&conn)
            .unwrap();

        assert!(CompletedTransactionSql::find_by_cancelled(completed_tx1.tx_id, true, &conn).is_err());
        CompletedTransactionSql::try_from(completed_tx1.clone())
            .unwrap()
            .cancel(&conn)
            .unwrap();
        assert!(CompletedTransactionSql::find_by_cancelled(completed_tx1.tx_id, false, &conn).is_err());
        assert!(CompletedTransactionSql::find_by_cancelled(completed_tx1.tx_id, true, &conn).is_ok());

        let coinbase_tx1 = CompletedTransaction {
            tx_id: 101.into(),
            source_public_key: PublicKey::from_secret_key(&PrivateKey::random(&mut OsRng)),
            destination_public_key: PublicKey::from_secret_key(&PrivateKey::random(&mut OsRng)),
            amount,
            fee: MicroTari::from(100),
            transaction: tx.clone(),
            status: TransactionStatus::Coinbase,
            message: "Hey!".to_string(),
            timestamp: Utc::now().naive_utc(),
            cancelled: false,
            direction: TransactionDirection::Unknown,
            coinbase_block_height: Some(2),
            send_count: 0,
            last_send_timestamp: None,
            valid: true,
            confirmations: None,
            mined_height: None,
            mined_in_block: None,
        };

        let coinbase_tx2 = CompletedTransaction {
            tx_id: 102.into(),
            source_public_key: PublicKey::from_secret_key(&PrivateKey::random(&mut OsRng)),
            destination_public_key: PublicKey::from_secret_key(&PrivateKey::random(&mut OsRng)),
            amount,
            fee: MicroTari::from(100),
            transaction: tx.clone(),
            status: TransactionStatus::Coinbase,
            message: "Hey!".to_string(),
            timestamp: Utc::now().naive_utc(),
            cancelled: false,
            direction: TransactionDirection::Unknown,
            coinbase_block_height: Some(2),
            send_count: 0,
            last_send_timestamp: None,
            valid: true,
            confirmations: None,
            mined_height: None,
            mined_in_block: None,
        };

        let coinbase_tx3 = CompletedTransaction {
            tx_id: 103.into(),
            source_public_key: PublicKey::from_secret_key(&PrivateKey::random(&mut OsRng)),
            destination_public_key: PublicKey::from_secret_key(&PrivateKey::random(&mut OsRng)),
            amount,
            fee: MicroTari::from(100),
            transaction: tx,
            status: TransactionStatus::Coinbase,
            message: "Hey!".to_string(),
            timestamp: Utc::now().naive_utc(),
            cancelled: false,
            direction: TransactionDirection::Unknown,
            coinbase_block_height: Some(3),
            send_count: 0,
            last_send_timestamp: None,
            valid: true,
            confirmations: None,
            mined_height: None,
            mined_in_block: None,
        };

        CompletedTransactionSql::try_from(coinbase_tx1)
            .unwrap()
            .commit(&conn)
            .unwrap();
        CompletedTransactionSql::try_from(coinbase_tx2)
            .unwrap()
            .commit(&conn)
            .unwrap();
        CompletedTransactionSql::try_from(coinbase_tx3)
            .unwrap()
            .commit(&conn)
            .unwrap();

        let coinbase_txs = CompletedTransactionSql::index_coinbase_at_block_height(2, &conn).unwrap();

        assert_eq!(coinbase_txs.len(), 2);
        assert!(coinbase_txs.iter().any(|c| c.tx_id == 101));
        assert!(coinbase_txs.iter().any(|c| c.tx_id == 102));
        assert!(!coinbase_txs.iter().any(|c| c.tx_id == 103));
    }

    #[test]
    fn test_encryption_crud() {
        let db_name = format!("{}.sqlite3", string(8).as_str());
        let temp_dir = tempdir().unwrap();
        let db_folder = temp_dir.path().to_str().unwrap().to_string();
        let db_path = format!("{}{}", db_folder, db_name);

        embed_migrations!("./migrations");
        let conn = SqliteConnection::establish(&db_path).unwrap_or_else(|_| panic!("Error connecting to {}", db_path));

        embedded_migrations::run_with_output(&conn, &mut std::io::stdout()).expect("Migration failed");

        conn.execute("PRAGMA foreign_keys = ON").unwrap();

        let key = GenericArray::from_slice(b"an example very very secret key.");
        let cipher = Aes256Gcm::new(key);

        let inbound_tx = InboundTransaction {
            tx_id: 1.into(),
            source_public_key: PublicKey::from_secret_key(&PrivateKey::random(&mut OsRng)),
            amount: MicroTari::from(100),
            receiver_protocol: ReceiverTransactionProtocol::new_placeholder(),
            status: TransactionStatus::Pending,
            message: "Yo!".to_string(),
            timestamp: Utc::now().naive_utc(),
            cancelled: false,
            direct_send_success: false,
            send_count: 0,
            last_send_timestamp: None,
        };
        let mut inbound_tx_sql = InboundTransactionSql::try_from(inbound_tx.clone()).unwrap();
        inbound_tx_sql.commit(&conn).unwrap();
        inbound_tx_sql.encrypt(&cipher).unwrap();
        inbound_tx_sql.update_encryption(&conn).unwrap();
        let mut db_inbound_tx = InboundTransactionSql::find_by_cancelled(1.into(), false, &conn).unwrap();
        db_inbound_tx.decrypt(&cipher).unwrap();
        let decrypted_inbound_tx = InboundTransaction::try_from(db_inbound_tx).unwrap();
        assert_eq!(inbound_tx, decrypted_inbound_tx);

        let outbound_tx = OutboundTransaction {
            tx_id: 2.into(),
            destination_public_key: PublicKey::from_secret_key(&PrivateKey::random(&mut OsRng)),
            amount: MicroTari::from(100),
            fee: MicroTari::from(10),
            sender_protocol: SenderTransactionProtocol::new_placeholder(),
            status: TransactionStatus::Pending,
            message: "Yo!".to_string(),
            timestamp: Utc::now().naive_utc(),
            cancelled: false,
            direct_send_success: false,
            send_count: 0,
            last_send_timestamp: None,
        };

        let mut outbound_tx_sql = OutboundTransactionSql::try_from(outbound_tx.clone()).unwrap();
        outbound_tx_sql.commit(&conn).unwrap();
        outbound_tx_sql.encrypt(&cipher).unwrap();
        outbound_tx_sql.update_encryption(&conn).unwrap();
        let mut db_outbound_tx = OutboundTransactionSql::find_by_cancelled(2.into(), false, &conn).unwrap();
        db_outbound_tx.decrypt(&cipher).unwrap();
        let decrypted_outbound_tx = OutboundTransaction::try_from(db_outbound_tx).unwrap();
        assert_eq!(outbound_tx, decrypted_outbound_tx);

        let completed_tx = CompletedTransaction {
            tx_id: 3.into(),
            source_public_key: PublicKey::from_secret_key(&PrivateKey::random(&mut OsRng)),
            destination_public_key: PublicKey::from_secret_key(&PrivateKey::random(&mut OsRng)),
            amount: MicroTari::from(100),
            fee: MicroTari::from(100),
            transaction: Transaction::new(
                vec![],
                vec![],
                vec![],
                PrivateKey::random(&mut OsRng),
                PrivateKey::random(&mut OsRng),
            ),
            status: TransactionStatus::MinedUnconfirmed,
            message: "Yo!".to_string(),
            timestamp: Utc::now().naive_utc(),
            cancelled: false,
            direction: TransactionDirection::Unknown,
            coinbase_block_height: None,
            send_count: 0,
            last_send_timestamp: None,
            valid: true,
            confirmations: None,
            mined_height: None,
            mined_in_block: None,
        };

        let mut completed_tx_sql = CompletedTransactionSql::try_from(completed_tx.clone()).unwrap();
        completed_tx_sql.commit(&conn).unwrap();
        completed_tx_sql.encrypt(&cipher).unwrap();
        completed_tx_sql.update_encryption(&conn).unwrap();
        let mut db_completed_tx = CompletedTransactionSql::find_by_cancelled(3.into(), false, &conn).unwrap();
        db_completed_tx.decrypt(&cipher).unwrap();
        let decrypted_completed_tx = CompletedTransaction::try_from(db_completed_tx).unwrap();
        assert_eq!(completed_tx, decrypted_completed_tx);
    }

    #[test]
    fn test_apply_remove_encryption() {
        let db_name = format!("{}.sqlite3", string(8).as_str());
        let temp_dir = tempdir().unwrap();
        let db_folder = temp_dir.path().to_str().unwrap().to_string();
        let db_path = format!("{}{}", db_folder, db_name);

        embed_migrations!("./migrations");
        let conn = SqliteConnection::establish(&db_path).unwrap_or_else(|_| panic!("Error connecting to {}", db_path));

        embedded_migrations::run_with_output(&conn, &mut std::io::stdout()).expect("Migration failed");

        let inbound_tx = InboundTransaction {
            tx_id: 1.into(),
            source_public_key: PublicKey::from_secret_key(&PrivateKey::random(&mut OsRng)),
            amount: MicroTari::from(100),
            receiver_protocol: ReceiverTransactionProtocol::new_placeholder(),
            status: TransactionStatus::Pending,
            message: "Yo!".to_string(),
            timestamp: Utc::now().naive_utc(),
            cancelled: false,
            direct_send_success: false,
            send_count: 0,
            last_send_timestamp: None,
        };
        let inbound_tx_sql = InboundTransactionSql::try_from(inbound_tx).unwrap();
        inbound_tx_sql.commit(&conn).unwrap();

        let outbound_tx = OutboundTransaction {
            tx_id: 2.into(),
            destination_public_key: PublicKey::from_secret_key(&PrivateKey::random(&mut OsRng)),
            amount: MicroTari::from(100),
            fee: MicroTari::from(10),
            sender_protocol: SenderTransactionProtocol::new_placeholder(),
            status: TransactionStatus::Pending,
            message: "Yo!".to_string(),
            timestamp: Utc::now().naive_utc(),
            cancelled: false,
            direct_send_success: false,
            send_count: 0,
            last_send_timestamp: None,
        };
        let outbound_tx_sql = OutboundTransactionSql::try_from(outbound_tx).unwrap();
        outbound_tx_sql.commit(&conn).unwrap();

        let completed_tx = CompletedTransaction {
            tx_id: 3.into(),
            source_public_key: PublicKey::from_secret_key(&PrivateKey::random(&mut OsRng)),
            destination_public_key: PublicKey::from_secret_key(&PrivateKey::random(&mut OsRng)),
            amount: MicroTari::from(100),
            fee: MicroTari::from(100),
            transaction: Transaction::new(
                vec![],
                vec![],
                vec![],
                PrivateKey::random(&mut OsRng),
                PrivateKey::random(&mut OsRng),
            ),
            status: TransactionStatus::MinedUnconfirmed,
            message: "Yo!".to_string(),
            timestamp: Utc::now().naive_utc(),
            cancelled: false,
            direction: TransactionDirection::Unknown,
            coinbase_block_height: None,
            send_count: 0,
            last_send_timestamp: None,
            valid: true,
            confirmations: None,
            mined_height: None,
            mined_in_block: None,
        };
        let completed_tx_sql = CompletedTransactionSql::try_from(completed_tx).unwrap();
        completed_tx_sql.commit(&conn).unwrap();

        let key = GenericArray::from_slice(b"an example very very secret key.");
        let cipher = Aes256Gcm::new(key);

        let connection = WalletDbConnection::new(conn, None);

        let db1 = TransactionServiceSqliteDatabase::new(connection.clone(), Some(cipher.clone()));
        assert!(db1.apply_encryption(cipher.clone()).is_err());

        let db2 = TransactionServiceSqliteDatabase::new(connection.clone(), None);
        assert!(db2.remove_encryption().is_ok());
        db2.apply_encryption(cipher).unwrap();
        assert!(db2.fetch(&DbKey::PendingInboundTransactions).is_ok());
        assert!(db2.fetch(&DbKey::PendingOutboundTransactions).is_ok());
        assert!(db2.fetch(&DbKey::CompletedTransactions).is_ok());

        let db3 = TransactionServiceSqliteDatabase::new(connection, None);
        assert!(db3.fetch(&DbKey::PendingInboundTransactions).is_err());
        assert!(db3.fetch(&DbKey::PendingOutboundTransactions).is_err());
        assert!(db3.fetch(&DbKey::CompletedTransactions).is_err());

        db2.remove_encryption().unwrap();

        assert!(db3.fetch(&DbKey::PendingInboundTransactions).is_ok());
        assert!(db3.fetch(&DbKey::PendingOutboundTransactions).is_ok());
        assert!(db3.fetch(&DbKey::CompletedTransactions).is_ok());
    }
}<|MERGE_RESOLUTION|>--- conflicted
+++ resolved
@@ -458,12 +458,8 @@
         result
     }
 
-<<<<<<< HEAD
     fn transaction_exists(&self, tx_id: TxId) -> Result<bool, TransactionStorageError> {
-=======
-    fn transaction_exists(&self, tx_id: u64) -> Result<bool, TransactionStorageError> {
         let start = Instant::now();
->>>>>>> 9bd47609
         let conn = self.database_connection.acquire_lock();
         let acquire_lock = start.elapsed();
 
@@ -590,12 +586,8 @@
         Ok(())
     }
 
-<<<<<<< HEAD
     fn broadcast_completed_transaction(&self, tx_id: TxId) -> Result<(), TransactionStorageError> {
-=======
-    fn broadcast_completed_transaction(&self, tx_id: u64) -> Result<(), TransactionStorageError> {
         let start = Instant::now();
->>>>>>> 9bd47609
         let conn = self.database_connection.acquire_lock();
         let acquire_lock = start.elapsed();
 
@@ -628,12 +620,8 @@
         Ok(())
     }
 
-<<<<<<< HEAD
     fn cancel_completed_transaction(&self, tx_id: TxId) -> Result<(), TransactionStorageError> {
-=======
-    fn cancel_completed_transaction(&self, tx_id: u64) -> Result<(), TransactionStorageError> {
         let start = Instant::now();
->>>>>>> 9bd47609
         let conn = self.database_connection.acquire_lock();
         let acquire_lock = start.elapsed();
         match CompletedTransactionSql::find_by_cancelled(tx_id, false, &(*conn)) {
@@ -691,12 +679,8 @@
         Ok(())
     }
 
-<<<<<<< HEAD
     fn mark_direct_send_success(&self, tx_id: TxId) -> Result<(), TransactionStorageError> {
-=======
-    fn mark_direct_send_success(&self, tx_id: u64) -> Result<(), TransactionStorageError> {
         let start = Instant::now();
->>>>>>> 9bd47609
         let conn = self.database_connection.acquire_lock();
         let acquire_lock = start.elapsed();
         match InboundTransactionSql::find_by_cancelled(tx_id, false, &(*conn)) {
@@ -910,12 +894,8 @@
         Ok(None)
     }
 
-<<<<<<< HEAD
     fn increment_send_count(&self, tx_id: TxId) -> Result<(), TransactionStorageError> {
-=======
-    fn increment_send_count(&self, tx_id: u64) -> Result<(), TransactionStorageError> {
         let start = Instant::now();
->>>>>>> 9bd47609
         let conn = self.database_connection.acquire_lock();
         let acquire_lock = start.elapsed();
 
@@ -1054,9 +1034,6 @@
         Ok(result)
     }
 
-<<<<<<< HEAD
-    fn set_transaction_as_unmined(&self, tx_id: TxId) -> Result<(), TransactionStorageError> {
-=======
     fn mark_all_transactions_as_unvalidated(&self) -> Result<(), TransactionStorageError> {
         let start = Instant::now();
         let conn = self.database_connection.acquire_lock();
@@ -1079,9 +1056,8 @@
         Ok(())
     }
 
-    fn set_transaction_as_unmined(&self, tx_id: u64) -> Result<(), TransactionStorageError> {
+    fn set_transaction_as_unmined(&self, tx_id: TxId) -> Result<(), TransactionStorageError> {
         let start = Instant::now();
->>>>>>> 9bd47609
         let conn = self.database_connection.acquire_lock();
         let acquire_lock = start.elapsed();
         match CompletedTransactionSql::find(tx_id, &(*conn)) {
@@ -1260,14 +1236,8 @@
 
     fn try_from(i: InboundTransactionSql) -> Result<Self, Self::Error> {
         Ok(Self {
-<<<<<<< HEAD
             tx_id: (i.tx_id as u64).into(),
-            source_public_key: PublicKey::from_vec(&i.source_public_key)
-                .map_err(|_| TransactionStorageError::ConversionError("Invalid Source Publickey".to_string()))?,
-=======
-            tx_id: i.tx_id as u64,
             source_public_key: PublicKey::from_vec(&i.source_public_key).map_err(TransactionKeyError::Source)?,
->>>>>>> 9bd47609
             amount: MicroTari::from(i.amount as u64),
             receiver_protocol: serde_json::from_str(&i.receiver_protocol)?,
             status: TransactionStatus::Pending,
@@ -1710,14 +1680,8 @@
 
     fn try_from(c: CompletedTransactionSql) -> Result<Self, Self::Error> {
         Ok(Self {
-<<<<<<< HEAD
             tx_id: (c.tx_id as u64).into(),
-            source_public_key: PublicKey::from_vec(&c.source_public_key)
-                .map_err(|_| TransactionStorageError::ConversionError("Invalid source Publickey".to_string()))?,
-=======
-            tx_id: c.tx_id as u64,
             source_public_key: PublicKey::from_vec(&c.source_public_key).map_err(TransactionKeyError::Source)?,
->>>>>>> 9bd47609
             destination_public_key: PublicKey::from_vec(&c.destination_public_key)
                 .map_err(TransactionKeyError::Destination)?,
             amount: MicroTari::from(c.amount as u64),
