--- conflicted
+++ resolved
@@ -12,20 +12,12 @@
 tari_comms = { version = "^0.13", path = "../../comms" }
 tari_comms_dht = { version = "^0.13", path = "../../comms/dht" }
 tari_crypto = { git = "https://github.com/tari-project/tari-crypto.git", branch = "main" }
-<<<<<<< HEAD
-tari_key_manager = { version = "^0.12", path = "../key_manager" }
-tari_p2p = { version = "^0.12", path = "../p2p", features = ["auto-update"] }
-tari_service_framework = { version = "^0.12", path = "../service_framework" }
-tari_shutdown = { version = "^0.12", path = "../../infrastructure/shutdown" }
-tari_storage = { version = "^0.12", path = "../../infrastructure/storage" }
-tari_utilities = "0.3.0"
-=======
 tari_key_manager = { version = "^0.13", path = "../key_manager" }
 tari_p2p = { version = "^0.13", path = "../p2p", features = ["auto-update"] }
 tari_service_framework = { version = "^0.13", path = "../service_framework" }
 tari_shutdown = { version = "^0.13", path = "../../infrastructure/shutdown" }
 tari_storage = { version = "^0.13", path = "../../infrastructure/storage" }
->>>>>>> d64a764d
+tari_utilities = "0.3.0"
 
 aes-gcm = "^0.8"
 async-trait = "0.1.50"
