--- conflicted
+++ resolved
@@ -23,10 +23,6 @@
 use std::marker::PhantomData;
 
 use digest::Digest;
-<<<<<<< HEAD
-use serde::{Deserialize, Serialize};
-=======
->>>>>>> 5b0c7c94
 use tari_crypto::{
     keys::SecretKey,
     tari_utilities::{byte_array::ByteArrayError, hex::Hex},
@@ -34,11 +30,7 @@
 
 use crate::cipher_seed::CipherSeed;
 
-<<<<<<< HEAD
 #[derive(Clone, Debug, Serialize, Deserialize)]
-=======
-#[derive(Clone, Debug)]
->>>>>>> 5b0c7c94
 pub struct DerivedKey<K>
 where K: SecretKey
 {
