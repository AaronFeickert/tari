--- conflicted
+++ resolved
@@ -4,16 +4,11 @@
 description = "Tari cryptocurrency wallet key management"
 repository = "https://github.com/tari-project/tari"
 license = "BSD-3-Clause"
-<<<<<<< HEAD
-version = "0.22.0"
+version = "0.22.1"
 edition = "2021"
 
 [lib]
 crate-type = ["lib", "cdylib"]
-=======
-version = "0.22.1"
-edition = "2018"
->>>>>>> a650163e
 
 [dependencies]
 tari_common_types = { version = "^0.22", path = "../../base_layer/common_types" }
