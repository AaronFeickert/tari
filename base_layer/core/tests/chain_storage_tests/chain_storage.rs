// Copyright 2019. The Tari Project
//
// Redistribution and use in source and binary forms, with or without modification, are permitted provided that the
// following conditions are met:
//
// 1. Redistributions of source code must retain the above copyright notice, this list of conditions and the following
// disclaimer.
//
// 2. Redistributions in binary form must reproduce the above copyright notice, this list of conditions and the
// following disclaimer in the documentation and/or other materials provided with the distribution.
//
// 3. Neither the name of the copyright holder nor the names of its contributors may be used to endorse or promote
// products derived from this software without specific prior written permission.
//
// THIS SOFTWARE IS PROVIDED BY THE COPYRIGHT HOLDERS AND CONTRIBUTORS "AS IS" AND ANY EXPRESS OR IMPLIED WARRANTIES,
// INCLUDING, BUT NOT LIMITED TO, THE IMPLIED WARRANTIES OF MERCHANTABILITY AND FITNESS FOR A PARTICULAR PURPOSE ARE
// DISCLAIMED. IN NO EVENT SHALL THE COPYRIGHT HOLDER OR CONTRIBUTORS BE LIABLE FOR ANY DIRECT, INDIRECT, INCIDENTAL,
// SPECIAL, EXEMPLARY, OR CONSEQUENTIAL DAMAGES (INCLUDING, BUT NOT LIMITED TO, PROCUREMENT OF SUBSTITUTE GOODS OR
// SERVICES; LOSS OF USE, DATA, OR PROFITS; OR BUSINESS INTERRUPTION) HOWEVER CAUSED AND ON ANY THEORY OF LIABILITY,
// WHETHER IN CONTRACT, STRICT LIABILITY, OR TORT (INCLUDING NEGLIGENCE OR OTHERWISE) ARISING IN ANY WAY OUT OF THE
// USE OF THIS SOFTWARE, EVEN IF ADVISED OF THE POSSIBILITY OF SUCH DAMAGE.

use rand::{rngs::OsRng, RngCore};
use tari_crypto::{script::StackItem, tari_utilities::Hashable};

use tari_common::configuration::Network;
use tari_common_types::types::{BlockHash, PublicKey};
use tari_core::{
    blocks::{genesis_block, Block, BlockHeader},
    chain_storage::{
        create_lmdb_database,
        BlockAddResult,
        BlockchainBackend,
        BlockchainDatabase,
        BlockchainDatabaseConfig,
        ChainStorageError,
        DbTransaction,
        Validators,
    },
    consensus::{emission::Emission, ConsensusConstantsBuilder, ConsensusManagerBuilder},
    proof_of_work::Difficulty,
    test_helpers::blockchain::{
        create_store_with_consensus,
        create_store_with_consensus_and_validators,
        create_test_blockchain_db,
        create_test_db,
    },
    transactions::{
        tari_amount::{uT, MicroTari, T},
<<<<<<< HEAD
        transaction::{OutputFeatures, OutputFlags},
=======
        test_helpers::{schema_to_transaction, spend_utxos},
>>>>>>> 9bd47609
        CryptoFactories,
    },
    tx,
    txn_schema,
    validation::{mocks::MockValidator, DifficultyCalculator, ValidationError},
};
use tari_crypto::keys::PublicKey as PublicKeyTrait;
use tari_storage::lmdb_store::LMDBConfig;
use tari_test_utils::{paths::create_temporary_data_path, unpack_enum};

// use crate::helpers::database::create_test_db;
// use crate::helpers::database::create_store;
use crate::helpers::{
    block_builders::{
        append_block,
        chain_block,
        create_chain_header,
        create_genesis_block,
        find_header_with_achieved_difficulty,
        generate_new_block,
        generate_new_block_with_achieved_difficulty,
        generate_new_block_with_coinbase,
    },
    database::create_orphan_block,
    sample_blockchains::{create_new_blockchain, create_new_blockchain_lmdb},
    test_blockchain::TestBlockchain,
};
use tari_core::test_helpers::blockchain::TempDatabase;

#[test]
fn fetch_nonexistent_header() {
    let network = Network::LocalNet;
    let _consensus_manager = ConsensusManagerBuilder::new(network).build();
    let store = create_test_blockchain_db();

    assert_eq!(store.fetch_header(1).unwrap(), None);
}

#[test]
fn insert_and_fetch_header() {
    let network = Network::LocalNet;
    let _consensus_manager = ConsensusManagerBuilder::new(network).build();
    let store = create_test_blockchain_db();
    let genesis_block = store.fetch_tip_header().unwrap();
    let mut header1 = BlockHeader::from_previous(genesis_block.header());

    header1.kernel_mmr_size += 1;
    header1.output_mmr_size += 1;

    let chain1 = create_chain_header(header1.clone(), genesis_block.accumulated_data());

    store.insert_valid_headers(vec![chain1.clone()]).unwrap();
    let mut header2 = BlockHeader::from_previous(&header1);
    header2.kernel_mmr_size += 2;
    header2.output_mmr_size += 2;
    let chain2 = create_chain_header(header2.clone(), chain1.accumulated_data());

    store.insert_valid_headers(vec![chain2]).unwrap();
    store.fetch_header(0).unwrap();

    assert_eq!(store.fetch_header(1).unwrap().unwrap(), header1);
    assert_eq!(store.fetch_header(2).unwrap().unwrap(), header2);
}

#[test]
fn insert_and_fetch_orphan() {
    let network = Network::LocalNet;
    let consensus_manager = ConsensusManagerBuilder::new(network).build();
    let store = create_test_blockchain_db();
    let txs = vec![
        (tx!(1000.into(), fee: 4.into(), inputs: 2, outputs: 1)).0,
        (tx!(2000.into(), fee: 6.into(), inputs: 1, outputs: 1)).0,
    ];
    let orphan = create_orphan_block(10, txs, &consensus_manager);
    let orphan_hash = orphan.hash();
    let mut txn = DbTransaction::new();
    txn.insert_orphan(orphan.clone().into());
    assert!(store.commit(txn).is_ok());
    assert_eq!(store.fetch_orphan(orphan_hash).unwrap(), orphan);
}

#[test]
fn store_and_retrieve_block() {
    let (db, blocks, _, _) = create_new_blockchain(Network::LocalNet);
    let hash = blocks[0].hash();
    // Check the metadata
    let metadata = db.get_chain_metadata().unwrap();
    assert_eq!(metadata.height_of_longest_chain(), 0);
    assert_eq!(metadata.best_block(), hash);
    assert_eq!(metadata.horizon_block(metadata.height_of_longest_chain()), 0);
    // Fetch the block back
    let block0 = db.fetch_block(0).unwrap();
    assert_eq!(block0.confirmations(), 1);
    // Compare the blocks
    let block0 = Block::from(block0);
    assert_eq!(blocks[0].block(), &block0);
}

#[test]
fn add_multiple_blocks() {
    // Create new database with genesis block
    let network = Network::LocalNet;
    let consensus_manager = ConsensusManagerBuilder::new(network).build();
    let store = create_store_with_consensus(consensus_manager.clone());
    let metadata = store.get_chain_metadata().unwrap();
    assert_eq!(metadata.height_of_longest_chain(), 0);
    let block0 = store.fetch_block(0).unwrap();
    assert_eq!(metadata.best_block(), block0.hash());
    // Add another block
    let block1 = append_block(
        &store,
        &block0.try_into_chain_block().unwrap(),
        vec![],
        &consensus_manager,
        1.into(),
    )
    .unwrap();
    let metadata = store.get_chain_metadata().unwrap();
    let hash = block1.hash();
    assert_eq!(metadata.height_of_longest_chain(), 1);
    assert_eq!(metadata.best_block(), hash);
    // Adding blocks is idempotent
    assert_eq!(
        store.add_block(block1.to_arc_block()).unwrap(),
        BlockAddResult::BlockExists
    );
    // Check the metadata
    let metadata = store.get_chain_metadata().unwrap();
    assert_eq!(metadata.height_of_longest_chain(), 1);
    assert_eq!(metadata.best_block(), hash);
}

#[test]
fn test_checkpoints() {
    let network = Network::LocalNet;
    let (db, blocks, outputs, consensus_manager) = create_new_blockchain(network);

    let txn = txn_schema!(
        from: vec![outputs[0][0].clone()],
        to: vec![MicroTari(5_000), MicroTari(6_000)]
    );
    let (txn, _, _) = spend_utxos(txn);
    let block1 = append_block(&db, &blocks[0], vec![txn], &consensus_manager, 1.into()).unwrap();
    // Get the checkpoint
    let block_a = db.fetch_block(0).unwrap();
    assert_eq!(block_a.confirmations(), 2);
    assert_eq!(blocks[0].block(), block_a.block());
    let block_b = db.fetch_block(1).unwrap();
    assert_eq!(block_b.confirmations(), 1);
    let block1 = serde_json::to_string(block1.block()).unwrap();
    let block_b = serde_json::to_string(&Block::from(block_b)).unwrap();
    assert_eq!(block1, block_b);
}

#[test]
#[allow(clippy::identity_op)]
fn rewind_to_height() {
    let _ = env_logger::builder().is_test(true).try_init();
    let network = Network::LocalNet;
    let (mut db, mut blocks, mut outputs, consensus_manager) = create_new_blockchain(network);

    // Block 1
    let schema = vec![txn_schema!(from: vec![outputs[0][0].clone()], to: vec![6 * T, 3 * T])];
    unpack_enum!(
        BlockAddResult::Ok(_b1) =
            generate_new_block(&mut db, &mut blocks, &mut outputs, schema, &consensus_manager).unwrap()
    );
    // Block 2
    let schema = vec![txn_schema!(from: vec![outputs[1][0].clone()], to: vec![3 * T, 1 * T])];
    unpack_enum!(
        BlockAddResult::Ok(_b2) =
            generate_new_block(&mut db, &mut blocks, &mut outputs, schema, &consensus_manager).unwrap()
    );
    // Block 3
    let schema = vec![
        txn_schema!(from: vec![outputs[2][0].clone()], to: vec![2 * T, 500_000 * uT]),
        txn_schema!(from: vec![outputs[1][1].clone()], to: vec![500_000 * uT]),
    ];
    unpack_enum!(
        BlockAddResult::Ok(_b3) =
            generate_new_block(&mut db, &mut blocks, &mut outputs, schema, &consensus_manager).unwrap()
    );

    db.rewind_to_height(3).unwrap();
    assert_eq!(db.get_height().unwrap(), 3);

    // Invalid rewind
    assert!(db.rewind_to_height(4).is_err());
    assert_eq!(db.get_height().unwrap(), 3);
    db.rewind_to_height(1).unwrap();
    assert_eq!(db.get_height().unwrap(), 1);
}

#[test]
#[ignore = "To be completed with pruned mode"]
fn rewind_past_horizon_height() {
    let network = Network::LocalNet;
    let block0 = genesis_block::get_ridcully_genesis_block();
    let consensus_manager = ConsensusManagerBuilder::new(network).with_block(block0.clone()).build();
    let validators = Validators::new(
        MockValidator::new(true),
        MockValidator::new(true),
        MockValidator::new(true),
    );
    let db = create_test_db();
    let config = BlockchainDatabaseConfig {
        orphan_storage_capacity: 3,
        pruning_horizon: 2,
        pruning_interval: 2,
    };
    let store = BlockchainDatabase::new(
        db,
        consensus_manager.clone(),
        validators,
        config,
        DifficultyCalculator::new(consensus_manager.clone(), Default::default()),
        false,
    )
    .unwrap();

    let block1 = append_block(&store, &block0, vec![], &consensus_manager, 1.into()).unwrap();
    let block2 = append_block(&store, &block1, vec![], &consensus_manager, 1.into()).unwrap();
    let block3 = append_block(&store, &block2, vec![], &consensus_manager, 1.into()).unwrap();
    let _block4 = append_block(&store, &block3, vec![], &consensus_manager, 1.into()).unwrap();

    let metadata = store.get_chain_metadata().unwrap();
    assert_eq!(metadata.height_of_longest_chain(), 4);
    let horizon_height = metadata.pruned_height();
    assert_eq!(horizon_height, 2);
    assert!(store.rewind_to_height(horizon_height - 1).is_err());
    assert!(store.rewind_to_height(horizon_height).is_ok());
    assert_eq!(store.get_height().unwrap(), horizon_height);
}

#[test]
fn handle_tip_reorg() {
    // GB --> A1 --> A2(Low PoW)      [Main Chain]
    //          \--> B2(Highest PoW)  [Forked Chain]
    // Initially, the main chain is GB->A1->A2. B2 has a higher accumulated PoW and when B2 is added the main chain is
    // reorged to GB->A1->B2

    // Create Main Chain
    let network = Network::LocalNet;
    let (mut store, mut blocks, mut outputs, consensus_manager) = create_new_blockchain(network);
    // Block A1
    let txs = vec![txn_schema!(
        from: vec![outputs[0][0].clone()],
        to: vec![10 * T, 10 * T, 10 * T, 10 * T]
    )];
    generate_new_block_with_achieved_difficulty(
        &mut store,
        &mut blocks,
        &mut outputs,
        txs,
        Difficulty::from(1),
        &consensus_manager,
    )
    .unwrap();
    // Block A2
    let txs = vec![txn_schema!(from: vec![outputs[1][3].clone()], to: vec![6 * T])];
    generate_new_block_with_achieved_difficulty(
        &mut store,
        &mut blocks,
        &mut outputs,
        txs,
        Difficulty::from(3),
        &consensus_manager,
    )
    .unwrap();

    // Create Forked Chain

    let mut orphan_store = create_store_with_consensus(consensus_manager.clone());
    orphan_store.add_block(blocks[1].to_arc_block()).unwrap();
    let mut orphan_blocks = vec![blocks[0].clone(), blocks[1].clone()];
    let mut orphan_outputs = vec![outputs[0].clone(), outputs[1].clone()];
    // Block B2
    let txs = vec![txn_schema!(from: vec![orphan_outputs[1][0].clone()], to: vec![5 * T])];
    generate_new_block_with_achieved_difficulty(
        &mut orphan_store,
        &mut orphan_blocks,
        &mut orphan_outputs,
        txs,
        Difficulty::from(7),
        &consensus_manager,
    )
    .unwrap();

    // Adding B2 to the main chain will produce a reorg to GB->A1->B2.
    if let Ok(BlockAddResult::ChainReorg { .. }) = store.add_block(orphan_blocks[2].to_arc_block()) {
    } else {
        panic!();
    }
    assert_eq!(store.fetch_tip_header().unwrap().header(), orphan_blocks[2].header());

    // Check that B2 was removed from the block orphans and A2 has been orphaned.
    assert!(store.fetch_orphan(orphan_blocks[2].hash().clone()).is_err());
    assert!(store.fetch_orphan(blocks[2].hash().clone()).is_ok());
}

#[test]
#[ignore = "Can't create blocks on an alternate chain with a valid MMR at the moment"]
fn blockchain_reorgs_to_stronger_chain() {
    let mut blockchain = TestBlockchain::with_genesis("GB");
    let blocks = blockchain.builder();
    blockchain.add_block(blocks.new_block("A1").child_of("GB").difficulty(1));
    blockchain.add_block(blocks.new_block("A2").child_of("A1").difficulty(3));
    blockchain.add_block(blocks.new_block("A3").child_of("A2").difficulty(1));
    blockchain.add_block(blocks.new_block("A4").child_of("A3").difficulty(1));

    assert_eq!(Some(blockchain.tip()), blockchain.get_block("A4"));
    assert_eq!(blockchain.orphan_count(), 0);

    blockchain.add_block(blocks.new_block("B2").child_of("A1").difficulty(1));
    assert_eq!(Some(blockchain.tip()), blockchain.get_block("A4"));
    // TODO: This fails because it's difficult to create the MMR roots for a block that is not
    // on the main chain. Will need to make it easier to generate these to solve this
    blockchain.add_block(blocks.new_block("B3").child_of("B2").difficulty(1));
    assert_eq!(Some(blockchain.tip()), blockchain.get_block("A4"));
    assert_eq!(blockchain.chain(), ["GB", "A1", "A2", "A3", "A4"]);
    blockchain.add_block(blocks.new_block("B4").child_of("B3").difficulty(5));
    // Should reorg
    assert_eq!(Some(blockchain.tip()), blockchain.get_block("B4"));

    blockchain.add_block(blocks.new_block("C4").child_of("B3").difficulty(20));
    assert_eq!(Some(blockchain.tip()), blockchain.get_block("C4"));

    assert_eq!(blockchain.chain(), ["GB", "A1", "B2", "B3", "C4"]);
}

#[test]
#[allow(clippy::identity_op)]
fn handle_reorg() {
    // GB --> A1 --> A2 --> A3 -----> A4(Low PoW)     [Main Chain]
    //          \--> B2 --> B3(?) --> B4(Medium PoW)  [Forked Chain 1]
    //                        \-----> C4(Highest PoW) [Forked Chain 2]
    // Initially, the main chain is GB->A1->A2->A3->A4 with orphaned blocks B2, B4, C4. When B3 arrives late and is
    // added to the blockchain then a reorg is triggered and the main chain is reorganized to GB->A1->B2->B3->C4.

    // Create Main Chain
    let network = Network::LocalNet;
    let (mut store, mut blocks, mut outputs, consensus_manager) = create_new_blockchain(network);
    // Block A1
    let txs = vec![txn_schema!(
        from: vec![outputs[0][0].clone()],
        to: vec![10 * T, 10 * T, 10 * T, 10 * T]
    )];
    assert!(generate_new_block_with_achieved_difficulty(
        &mut store,
        &mut blocks,
        &mut outputs,
        txs,
        Difficulty::from(1),
        &consensus_manager
    )
    .is_ok());
    // Block A2
    let txs = vec![txn_schema!(from: vec![outputs[1][3].clone()], to: vec![6 * T])];
    assert!(generate_new_block_with_achieved_difficulty(
        &mut store,
        &mut blocks,
        &mut outputs,
        txs,
        Difficulty::from(3),
        &consensus_manager
    )
    .is_ok());
    // Block A3
    let txs = vec![txn_schema!(from: vec![outputs[2][0].clone()], to: vec![2 * T])];
    assert!(generate_new_block_with_achieved_difficulty(
        &mut store,
        &mut blocks,
        &mut outputs,
        txs,
        Difficulty::from(1),
        &consensus_manager
    )
    .is_ok());
    // Block A4
    let txs = vec![txn_schema!(from: vec![outputs[1][0].clone()], to: vec![2 * T])];
    assert!(generate_new_block_with_achieved_difficulty(
        &mut store,
        &mut blocks,
        &mut outputs,
        txs,
        Difficulty::from(1),
        &consensus_manager
    )
    .is_ok());

    // Create Forked Chain 1
    let mut orphan1_store = create_store_with_consensus(consensus_manager.clone());
    orphan1_store
        .add_block(blocks[1].to_arc_block())
        .unwrap()
        .assert_added(); // A1
    let mut orphan1_blocks = vec![blocks[0].clone(), blocks[1].clone()];
    let mut orphan1_outputs = vec![outputs[0].clone(), outputs[1].clone()];
    // Block B2
    let txs = vec![txn_schema!(from: vec![orphan1_outputs[1][0].clone()], to: vec![5 * T])];
    assert!(generate_new_block_with_achieved_difficulty(
        &mut orphan1_store,
        &mut orphan1_blocks,
        &mut orphan1_outputs,
        txs,
        Difficulty::from(1),
        &consensus_manager
    )
    .is_ok());
    // Block B3
    let txs = vec![
        txn_schema!(from: vec![orphan1_outputs[1][3].clone()], to: vec![3 * T]),
        txn_schema!(from: vec![orphan1_outputs[2][0].clone()], to: vec![3 * T]),
    ];
    assert!(generate_new_block_with_achieved_difficulty(
        &mut orphan1_store,
        &mut orphan1_blocks,
        &mut orphan1_outputs,
        txs,
        Difficulty::from(1),
        &consensus_manager
    )
    .is_ok());
    // Block B4
    let txs = vec![txn_schema!(from: vec![orphan1_outputs[3][0].clone()], to: vec![1 * T])];
    assert!(generate_new_block_with_achieved_difficulty(
        &mut orphan1_store,
        &mut orphan1_blocks,
        &mut orphan1_outputs,
        txs,
        Difficulty::from(5),
        &consensus_manager
    )
    .is_ok());

    // Create Forked Chain 2
    let mut orphan2_store = create_store_with_consensus(consensus_manager.clone());
    orphan2_store
        .add_block(blocks[1].to_arc_block())
        .unwrap()
        .assert_added(); // A1
    orphan2_store
        .add_block(orphan1_blocks[2].to_arc_block())
        .unwrap()
        .assert_added(); // B2
    orphan2_store
        .add_block(orphan1_blocks[3].to_arc_block())
        .unwrap()
        .assert_added(); // B3
    let mut orphan2_blocks = vec![
        blocks[0].clone(),
        blocks[1].clone(),
        orphan1_blocks[2].clone(),
        orphan1_blocks[3].clone(),
    ];
    let mut orphan2_outputs = vec![
        outputs[0].clone(),
        outputs[1].clone(),
        orphan1_outputs[2].clone(),
        orphan1_outputs[3].clone(),
    ];
    // Block C4
    let txs = vec![txn_schema!(from: vec![orphan2_outputs[3][1].clone()], to: vec![1 * T])];
    assert!(generate_new_block_with_achieved_difficulty(
        &mut orphan2_store,
        &mut orphan2_blocks,
        &mut orphan2_outputs,
        txs,
        Difficulty::from(20),
        &consensus_manager
    )
    .is_ok());

    // Now add the fork blocks C4, B2, B4 and B3 (out of order) to the first DB and observe a reorg. Blocks are added
    // out of order to test the forward and reverse chaining.
    store
        .add_block(orphan2_blocks[4].to_arc_block())
        .unwrap()
        .assert_orphaned(); // C4
    store
        .add_block(orphan1_blocks[2].to_arc_block())
        .unwrap()
        .assert_orphaned(); // B2
    store
        .add_block(orphan1_blocks[4].to_arc_block())
        .unwrap()
        .assert_orphaned(); // B4
    store
        .add_block(orphan1_blocks[3].to_arc_block())
        .unwrap()
        .assert_reorg(3, 3); // B3
    assert_eq!(store.fetch_tip_header().unwrap().header(), orphan2_blocks[4].header());

    // Check that B2,B3 and C4 were removed from the block orphans and A2,A3,A4 and B4 has been orphaned.
    assert!(store.fetch_orphan(orphan1_blocks[2].hash().clone()).is_err()); // B2
    assert!(store.fetch_orphan(orphan1_blocks[3].hash().clone()).is_err()); // B3
    assert!(store.fetch_orphan(orphan2_blocks[4].hash().clone()).is_err()); // C4
    assert!(store.fetch_orphan(blocks[2].hash().clone()).is_ok()); // A2
    assert!(store.fetch_orphan(blocks[3].hash().clone()).is_ok()); // A3
    assert!(store.fetch_orphan(blocks[4].hash().clone()).is_ok()); // A4
    assert!(store.fetch_orphan(blocks[4].hash().clone()).is_ok()); // B4
}

#[test]
fn reorgs_should_update_orphan_tips() {
    // Create a main chain GB -> A1 -> A2
    // Create an orphan chain GB -> B1
    // Add a block B2 that forces a reorg to B2
    // Check that A2 is in the orphan chain tips db
    // Add a block A3 that forces a reorg to A3
    // Check that B2 is in the orphan chain tips db
    // Add 2 blocks B3 and B4 that force a reorg to B4
    // Check that A3 is in the orphan chain tips db
    // Add 2 blocks A4 and A5 that force a reorg to A5
    // Check that B4 is in the orphan chain tips db

    let network = Network::LocalNet;
    let (store, blocks, outputs, consensus_manager) = create_new_blockchain(network);

    // Create "A" Chain
    let mut a_store = create_store_with_consensus(consensus_manager.clone());
    let mut a_blocks = vec![blocks[0].clone()];
    let mut a_outputs = vec![outputs[0].clone()];

    // Block A1
    let txs = vec![txn_schema!(from: vec![a_outputs[0][0].clone()], to: vec![50 * T])];
    assert!(generate_new_block_with_achieved_difficulty(
        &mut a_store,
        &mut a_blocks,
        &mut a_outputs,
        txs,
        Difficulty::from(1),
        &consensus_manager
    )
    .is_ok());

    store.add_block(a_blocks[1].to_arc_block()).unwrap().assert_added();

    // Block A2
    let txs = vec![txn_schema!(from: vec![a_outputs[1][1].clone()], to: vec![30 * T])];
    assert!(generate_new_block_with_achieved_difficulty(
        &mut a_store,
        &mut a_blocks,
        &mut a_outputs,
        txs,
        Difficulty::from(3),
        &consensus_manager
    )
    .is_ok());

    store.add_block(a_blocks[2].to_arc_block()).unwrap().assert_added();
    let a2_hash = a_blocks[2].hash().clone();

    // Create "B" Chain
    let mut b_store = create_store_with_consensus(consensus_manager.clone());
    let mut b_blocks = vec![blocks[0].clone()];
    let mut b_outputs = vec![outputs[0].clone()];

    // Block B1
    let txs = vec![txn_schema!(from: vec![b_outputs[0][0].clone()], to: vec![50 * T])];
    assert!(generate_new_block_with_achieved_difficulty(
        &mut b_store,
        &mut b_blocks,
        &mut b_outputs,
        txs,
        Difficulty::from(2),
        &consensus_manager
    )
    .is_ok());

    store.add_block(b_blocks[1].to_arc_block()).unwrap().assert_orphaned();
    let b1_hash = b_blocks[1].hash().clone();

    // check that B1 is in orphan tips
    let orphan_tip_b1 = store
        .db_read_access()
        .unwrap()
        .fetch_orphan_chain_tip_by_hash(&b1_hash)
        .unwrap();
    assert!(orphan_tip_b1.is_some());
    assert_eq!(orphan_tip_b1.unwrap().hash(), &b1_hash);

    // Block B2
    let txs = vec![txn_schema!(from: vec![b_outputs[1][0].clone()], to: vec![40 * T])];
    assert!(generate_new_block_with_achieved_difficulty(
        &mut b_store,
        &mut b_blocks,
        &mut b_outputs,
        txs,
        Difficulty::from(4),
        &consensus_manager
    )
    .is_ok());

    store.add_block(b_blocks[2].to_arc_block()).unwrap().assert_reorg(2, 2);
    let b2_hash = b_blocks[2].hash().clone();

    // check that A2 is now in the orphan chain tip db
    let orphan_tip_a2 = store
        .db_read_access()
        .unwrap()
        .fetch_orphan_chain_tip_by_hash(&a2_hash)
        .unwrap();
    assert!(orphan_tip_a2.is_some());
    assert_eq!(orphan_tip_a2.unwrap().hash(), &a2_hash);

    // check that B1 was removed from orphan chain tips
    let orphan_tip_b1 = store
        .db_read_access()
        .unwrap()
        .fetch_orphan_chain_tip_by_hash(&b1_hash)
        .unwrap();
    assert!(orphan_tip_b1.is_none());

    // Block A3
    let txs = vec![txn_schema!(from: vec![a_outputs[2][0].clone()], to: vec![25 * T])];
    assert!(generate_new_block_with_achieved_difficulty(
        &mut a_store,
        &mut a_blocks,
        &mut a_outputs,
        txs,
        Difficulty::from(5), // A chain accumulated difficulty 9
        &consensus_manager,
    )
    .is_ok());

    store.add_block(a_blocks[3].to_arc_block()).unwrap().assert_reorg(3, 2);
    let a3_hash = a_blocks[3].hash().clone();

    // check that B2 is now in the orphan chain tip db
    let orphan_tip_b2 = store
        .db_read_access()
        .unwrap()
        .fetch_orphan_chain_tip_by_hash(&b2_hash)
        .unwrap();
    assert!(orphan_tip_b2.is_some());
    assert_eq!(orphan_tip_b2.unwrap().hash(), &b2_hash);

    // check that A2 was removed from orphan chain tips
    let orphan_tip_a2 = store
        .db_read_access()
        .unwrap()
        .fetch_orphan_chain_tip_by_hash(&a2_hash)
        .unwrap();
    assert!(orphan_tip_a2.is_none());

    // Block B3
    let txs = vec![txn_schema!(from: vec![b_outputs[2][0].clone()], to: vec![30 * T])];
    assert!(generate_new_block_with_achieved_difficulty(
        &mut b_store,
        &mut b_blocks,
        &mut b_outputs,
        txs,
        Difficulty::from(1), // B chain accumulated difficulty 7
        &consensus_manager
    )
    .is_ok());

    store.add_block(b_blocks[3].to_arc_block()).unwrap().assert_orphaned();
    let b3_hash = b_blocks[3].hash().clone();

    // Block B4
    let txs = vec![txn_schema!(from: vec![b_outputs[3][0].clone()], to: vec![20 * T])];
    assert!(generate_new_block_with_achieved_difficulty(
        &mut b_store,
        &mut b_blocks,
        &mut b_outputs,
        txs,
        Difficulty::from(5), // B chain accumulated difficulty 12
        &consensus_manager
    )
    .is_ok());

    store.add_block(b_blocks[4].to_arc_block()).unwrap().assert_reorg(4, 3);
    let b4_hash = b_blocks[4].hash().clone();

    // check that A3 is now in the orphan chain tip db
    let orphan_tip_a3 = store
        .db_read_access()
        .unwrap()
        .fetch_orphan_chain_tip_by_hash(&a3_hash)
        .unwrap();
    assert!(orphan_tip_a3.is_some());
    assert_eq!(orphan_tip_a3.unwrap().hash(), &a3_hash);

    // check that B3 was removed from orphan chain tips
    let orphan_tip_b3 = store
        .db_read_access()
        .unwrap()
        .fetch_orphan_chain_tip_by_hash(&b3_hash)
        .unwrap();
    assert!(orphan_tip_b3.is_none());

    // Block A4
    let txs = vec![txn_schema!(from: vec![a_outputs[3][0].clone()], to: vec![20 * T])];
    assert!(generate_new_block_with_achieved_difficulty(
        &mut a_store,
        &mut a_blocks,
        &mut a_outputs,
        txs,
        Difficulty::from(2), // A chain accumulated difficulty 11
        &consensus_manager
    )
    .is_ok());

    store.add_block(a_blocks[4].to_arc_block()).unwrap().assert_orphaned();

    // Block A5
    let txs = vec![txn_schema!(from: vec![a_outputs[4][0].clone()], to: vec![10 * T])];
    assert!(generate_new_block_with_achieved_difficulty(
        &mut a_store,
        &mut a_blocks,
        &mut a_outputs,
        txs,
        Difficulty::from(4), // A chain accumulated difficulty 15
        &consensus_manager
    )
    .is_ok());

    store.add_block(a_blocks[5].to_arc_block()).unwrap().assert_reorg(5, 4);

    // check that B4 is now in the orphan chain tip db
    let orphan_tip_b4 = store
        .db_read_access()
        .unwrap()
        .fetch_orphan_chain_tip_by_hash(&b4_hash)
        .unwrap();
    assert!(orphan_tip_b4.is_some());
    assert_eq!(orphan_tip_b4.unwrap().hash(), &b4_hash);

    // check that A3 was removed from orphan chain tips
    let orphan_tip_a3 = store
        .db_read_access()
        .unwrap()
        .fetch_orphan_chain_tip_by_hash(&a3_hash)
        .unwrap();
    assert!(orphan_tip_a3.is_none());

    // Check that B1 - B4 are orphans
    assert!(store.fetch_orphan(b_blocks[1].hash().clone()).is_ok()); // B1
    assert!(store.fetch_orphan(b_blocks[2].hash().clone()).is_ok()); // B2
    assert!(store.fetch_orphan(b_blocks[3].hash().clone()).is_ok()); // B3
    assert!(store.fetch_orphan(b_blocks[4].hash().clone()).is_ok()); // B4

    // And blocks A1 - A5 are not
    assert!(store.fetch_orphan(a_blocks[1].hash().clone()).is_err()); // A1
    assert!(store.fetch_orphan(a_blocks[2].hash().clone()).is_err()); // A2
    assert!(store.fetch_orphan(a_blocks[3].hash().clone()).is_err()); // A3
    assert!(store.fetch_orphan(a_blocks[4].hash().clone()).is_err()); // A4
    assert!(store.fetch_orphan(a_blocks[5].hash().clone()).is_err()); // A5
}

#[test]
fn handle_reorg_with_no_removed_blocks() {
    // GB --> A1
    //          \--> B2 (?) --> B3)
    // Initially, the main chain is GB->A1 with orphaned blocks B3. When B2 arrives late and is
    // added to the blockchain then a reorg is triggered and the main chain is reorganized to GB->A1->B2->B3.

    // Create Main Chain
    let network = Network::LocalNet;
    let (mut store, mut blocks, mut outputs, consensus_manager) = create_new_blockchain(network);

    // Block A1
    let txs = vec![txn_schema!(
        from: vec![outputs[0][0].clone()],
        to: vec![10 * T, 10 * T, 10 * T, 10 * T]
    )];
    assert!(generate_new_block_with_achieved_difficulty(
        &mut store,
        &mut blocks,
        &mut outputs,
        txs,
        Difficulty::from(1),
        &consensus_manager
    )
    .is_ok());

    // Create Forked Chain 1
    let mut orphan1_store = create_store_with_consensus(consensus_manager.clone());
    orphan1_store.add_block(blocks[1].to_arc_block()).unwrap(); // A1
    let mut orphan1_blocks = vec![blocks[0].clone(), blocks[1].clone()];
    let mut orphan1_outputs = vec![outputs[0].clone(), outputs[1].clone()];
    // Block B2
    let txs = vec![txn_schema!(from: vec![orphan1_outputs[1][0].clone()], to: vec![5 * T])];
    assert!(generate_new_block_with_achieved_difficulty(
        &mut orphan1_store,
        &mut orphan1_blocks,
        &mut orphan1_outputs,
        txs,
        Difficulty::from(1),
        &consensus_manager
    )
    .is_ok());
    // Block B3
    let txs = vec![
        txn_schema!(from: vec![orphan1_outputs[1][3].clone()], to: vec![3 * T]),
        txn_schema!(from: vec![orphan1_outputs[2][0].clone()], to: vec![3 * T]),
    ];
    assert!(generate_new_block_with_achieved_difficulty(
        &mut orphan1_store,
        &mut orphan1_blocks,
        &mut orphan1_outputs,
        txs,
        Difficulty::from(1),
        &consensus_manager
    )
    .is_ok());

    // Now add the fork blocks B3 and B2 (out of order) to the first DB and ensure a reorg.
    // see https://github.com/tari-project/tari/issues/2101#issuecomment-679188619
    store.add_block(orphan1_blocks[3].to_arc_block()).unwrap(); // B3
    let result = store.add_block(orphan1_blocks[2].to_arc_block()).unwrap(); // B2
    match result {
        BlockAddResult::Ok(_) => panic!("Adding multiple blocks without removing any failed to cause a reorg!"),
        BlockAddResult::ChainReorg { removed, added } => {
            assert_eq!(added.len(), 2);
            assert_eq!(removed.len(), 0);
        },
        _ => panic!(),
    }

    assert_eq!(store.fetch_tip_header().unwrap().header(), orphan1_blocks[3].header());
}

#[test]
fn handle_reorg_failure_recovery() {
    // GB --> A1 --> A2 --> A3 -----> A4(Low PoW)     [Main Chain]
    //          \--> B2 --> B3(double spend - rejected by db)  [Forked Chain 1]
    //          \--> B2 --> B3'(validation failed)      [Forked Chain 1]
    // Checks the following cases:
    // 1. recovery from failure to commit reorged blocks, and
    // 2. recovery from failed block validation.

    let block_validator = MockValidator::new(true);
    let validators = Validators::new(block_validator, MockValidator::new(true), MockValidator::new(true));
    // Create Main Chain
    let network = Network::LocalNet;
    let (mut store, mut blocks, mut outputs, consensus_manager) =
        create_new_blockchain_lmdb(network, validators, Default::default());
    // Block A1
    let txs = vec![txn_schema!(
        from: vec![outputs[0][0].clone()],
        to: vec![10 * T, 10 * T, 10 * T, 10 * T]
    )];
    generate_new_block_with_achieved_difficulty(
        &mut store,
        &mut blocks,
        &mut outputs,
        txs,
        Difficulty::from(1),
        &consensus_manager,
    )
    .unwrap();
    // Block A2
    let txs = vec![txn_schema!(from: vec![outputs[1][3].clone()], to: vec![6 * T])];
    generate_new_block_with_achieved_difficulty(
        &mut store,
        &mut blocks,
        &mut outputs,
        txs,
        Difficulty::from(1),
        &consensus_manager,
    )
    .unwrap();
    // Block A3
    let txs = vec![txn_schema!(from: vec![outputs[2][0].clone()], to: vec![2 * T])];
    generate_new_block_with_achieved_difficulty(
        &mut store,
        &mut blocks,
        &mut outputs,
        txs,
        Difficulty::from(2),
        &consensus_manager,
    )
    .unwrap();
    // Block A4
    let txs = vec![txn_schema!(from: vec![outputs[1][0].clone()], to: vec![2 * T])];
    generate_new_block_with_achieved_difficulty(
        &mut store,
        &mut blocks,
        &mut outputs,
        txs,
        Difficulty::from(2),
        &consensus_manager,
    )
    .unwrap();

    // Create Forked Chain 1
    let mut orphan1_store = create_store_with_consensus(consensus_manager.clone());
    orphan1_store.add_block(blocks[1].to_arc_block()).unwrap(); // A1
    let mut orphan1_blocks = vec![blocks[0].clone(), blocks[1].clone()];
    let mut orphan1_outputs = vec![outputs[0].clone(), outputs[1].clone()];
    // Block B2
    let txs = vec![txn_schema!(from: vec![orphan1_outputs[1][0].clone()], to: vec![5 * T])];
    generate_new_block_with_achieved_difficulty(
        &mut orphan1_store,
        &mut orphan1_blocks,
        &mut orphan1_outputs,
        txs,
        Difficulty::from(1),
        &consensus_manager,
    )
    .unwrap();
    // Block B3 (Incorrect height)
    let double_spend_block = {
        let schemas = vec![
                txn_schema!(from: vec![orphan1_outputs[1][3].clone()], to: vec![3 * T]),
                // Double spend
                //txn_schema!(from: vec![orphan1_outputs[1][3].clone()], to: vec![3 * T]),
            ];
        let mut txns = Vec::new();
        let mut block_utxos = Vec::new();
        for schema in schemas {
            let (tx, mut utxos, _) = spend_utxos(schema);
            txns.push(tx);
            block_utxos.append(&mut utxos);
        }
        orphan1_outputs.push(block_utxos);

        let template = chain_block(orphan1_blocks.last().unwrap().block(), txns, &consensus_manager);
        let mut block = orphan1_store.prepare_new_block(template).unwrap();
        block.header.nonce = OsRng.next_u64();
        block.header.height += 1;
        find_header_with_achieved_difficulty(&mut block.header, Difficulty::from(2));
        block
    };

    // Add an orphaned B2
    let result = store.add_block(orphan1_blocks[2].to_arc_block()).unwrap(); // B2
    unpack_enum!(BlockAddResult::OrphanBlock = result);

    // Add invalid block B3. Our database should recover
    let res = store.add_block(double_spend_block.into()).unwrap(); // B3
    unpack_enum!(BlockAddResult::OrphanBlock = res);
    let tip_header = store.fetch_tip_header().unwrap();
    assert_eq!(tip_header.height(), 4);
    assert_eq!(tip_header.header(), blocks[4].header());

    assert!(store.fetch_orphan(blocks[2].hash().clone()).is_err()); // A2
    assert!(store.fetch_orphan(blocks[3].hash().clone()).is_err()); // A3
    assert!(store.fetch_orphan(blocks[4].hash().clone()).is_err()); // A4
}

#[test]
fn store_and_retrieve_blocks() {
    let validators = Validators::new(
        MockValidator::new(true),
        MockValidator::new(true),
        MockValidator::new(true),
    );
    let network = Network::LocalNet;
    let rules = ConsensusManagerBuilder::new(network).build();
    let db = create_test_db();
    let store = BlockchainDatabase::new(
        db,
        rules.clone(),
        validators,
        BlockchainDatabaseConfig::default(),
        DifficultyCalculator::new(rules.clone(), Default::default()),
        false,
    )
    .unwrap();

    let block0 = store.fetch_block(0).unwrap();
    let block1 = append_block(
        &store,
        &block0.clone().try_into_chain_block().unwrap(),
        vec![],
        &rules,
        1.into(),
    )
    .unwrap();
    let block2 = append_block(&store, &block1, vec![], &rules, 1.into()).unwrap();
    assert_eq!(
        store.fetch_block(0).unwrap().try_into_chain_block().unwrap(),
        block0.clone().try_into_chain_block().unwrap()
    );
    assert_eq!(store.fetch_block(1).unwrap().try_into_chain_block().unwrap(), block1);
    assert_eq!(store.fetch_block(2).unwrap().try_into_chain_block().unwrap(), block2);

    let block3 = append_block(&store, &block2, vec![], &rules, 1.into()).unwrap();
    assert_eq!(
        store.fetch_block(0).unwrap().try_into_chain_block().unwrap(),
        block0.try_into_chain_block().unwrap()
    );
    assert_eq!(store.fetch_block(1).unwrap().try_into_chain_block().unwrap(), block1);
    assert_eq!(store.fetch_block(2).unwrap().try_into_chain_block().unwrap(), block2);
    assert_eq!(store.fetch_block(3).unwrap().try_into_chain_block().unwrap(), block3);
}

#[test]
#[allow(clippy::erasing_op)]
fn asset_unique_id() {
    let mut rng = rand::thread_rng();
    let network = Network::LocalNet;
    let (mut db, mut blocks, mut outputs, consensus_manager) = create_new_blockchain(network);
    let tx = txn_schema!(
        from: vec![outputs[0][0].clone()],
        to: vec![10 * T, 10 * T, 10 * T, 10 * T, 10 * T]
    );

    generate_new_block(&mut db, &mut blocks, &mut outputs, vec![tx], &consensus_manager).unwrap();

    // create a new NFT
    let (_, asset) = PublicKey::random_keypair(&mut rng);
    let features = OutputFeatures {
        flags: OutputFlags::MINT_NON_FUNGIBLE,
        parent_public_key: Some(asset.clone()),
        unique_id: Some(vec![1, 2, 3]),
        ..Default::default()
    };

    // check the output is not stored in the db
    let unique_id = features.unique_asset_id().unwrap();
    let output_hash = db.fetch_unspent_output_by_unique_id(&unique_id).unwrap();
    assert!(output_hash.is_none());

    // mint it to the chain
    let tx = txn_schema!(
        from: vec![outputs[1][0].clone()],
        to: vec![0 * T], fee: 100.into(), lock: 0, features: features.clone()
    );
    generate_new_block(&mut db, &mut blocks, &mut outputs, vec![tx], &consensus_manager).unwrap();

    // check it is in the db
    let output_hash = db.fetch_unspent_output_by_unique_id(&unique_id).unwrap();
    assert!(output_hash.is_some());

    // attempt to mint the same unique id for the same asset
    let tx = txn_schema!(
        from: vec![outputs[1][1].clone()],
        to: vec![0 * T], fee: 100.into(), lock: 0, features: features
    );

    let err = generate_new_block(&mut db, &mut blocks, &mut outputs, vec![tx], &consensus_manager).unwrap_err();
    assert!(matches!(err, ChainStorageError::KeyExists { .. }));

    // new unique id
    let features = OutputFeatures {
        flags: OutputFlags::MINT_NON_FUNGIBLE,
        parent_public_key: Some(asset),
        unique_id: Some(vec![4, 5, 6]),
        ..Default::default()
    };
    let unique_id = features.unique_asset_id().unwrap();
    let output_hash = db.fetch_unspent_output_by_unique_id(&unique_id).unwrap();
    assert!(output_hash.is_none());

    // mint
    let tx = txn_schema!(
        from: vec![outputs[1][2].clone()],
        to: vec![0 * T], fee: 100.into(), lock: 0, features: features
    );
    generate_new_block(&mut db, &mut blocks, &mut outputs, vec![tx], &consensus_manager).unwrap();

    // check it is in the db
    let output_hash = db.fetch_unspent_output_by_unique_id(&unique_id).unwrap();
    assert!(output_hash.is_some());

    // same id for a different asset is fine
    let (_, asset2) = PublicKey::random_keypair(&mut rng);
    let features = OutputFeatures {
        flags: OutputFlags::MINT_NON_FUNGIBLE,
        parent_public_key: Some(asset2),
        unique_id: Some(vec![4, 5, 6]),
        ..Default::default()
    };
    let unique_id = features.unique_asset_id().unwrap();
    let output_hash = db.fetch_unspent_output_by_unique_id(&unique_id).unwrap();
    assert!(output_hash.is_none());

    // mint
    let tx = txn_schema!(
        from: vec![outputs[1][3].clone()],
        to: vec![0 * T], fee: 100.into(), lock: 0, features: features
    );
    generate_new_block(&mut db, &mut blocks, &mut outputs, vec![tx], &consensus_manager).unwrap();

    // check it is in the db
    let output_hash = db.fetch_unspent_output_by_unique_id(&unique_id).unwrap();
    assert!(output_hash.is_some());
}

#[test]
#[ignore = "To be completed with pruned mode"]
#[allow(clippy::identity_op)]
fn store_and_retrieve_blocks_from_contents() {
    let network = Network::LocalNet;
    let (mut db, mut blocks, mut outputs, consensus_manager) = create_new_blockchain(network);

    // Block 1
    let schema = vec![txn_schema!(from: vec![outputs[0][0].clone()], to: vec![6 * T, 3 * T])];
    unpack_enum!(
        BlockAddResult::Ok(_b1) =
            generate_new_block(&mut db, &mut blocks, &mut outputs, schema, &consensus_manager).unwrap()
    );
    // Block 2
    let schema = vec![txn_schema!(from: vec![outputs[1][0].clone()], to: vec![3 * T, 1 * T])];
    unpack_enum!(
        BlockAddResult::Ok(_b2) =
            generate_new_block(&mut db, &mut blocks, &mut outputs, schema, &consensus_manager).unwrap()
    );
    let kernel_sig = blocks[1].block().body.kernels()[0].clone().excess_sig;
    let utxo_commit = blocks[1].block().body.outputs()[0].clone().commitment;
    assert_eq!(
        db.fetch_block_with_kernel(kernel_sig)
            .unwrap()
            .unwrap()
            .try_into_chain_block()
            .unwrap(),
        blocks[1]
    );

    assert_eq!(
        db.fetch_block_with_utxo(utxo_commit)
            .unwrap()
            .unwrap()
            .try_into_chain_block()
            .unwrap(),
        blocks[1]
    );
}

#[test]
#[ignore = "To be completed with pruned mode"]
fn restore_metadata_and_pruning_horizon_update() {
    // Perform test
    let validators = Validators::new(
        MockValidator::new(true),
        MockValidator::new(true),
        MockValidator::new(true),
    );
    let network = Network::LocalNet;
    let block0 = genesis_block::get_ridcully_genesis_block();
    let rules = ConsensusManagerBuilder::new(network).with_block(block0.clone()).build();
    let mut config = BlockchainDatabaseConfig::default();
    let block_hash: BlockHash;
    let pruning_horizon1: u64 = 1000;
    let pruning_horizon2: u64 = 900;
    {
        let db = TempDatabase::new();
        config.pruning_horizon = pruning_horizon1;
        let db = BlockchainDatabase::new(
            db,
            rules.clone(),
            validators.clone(),
            config,
            DifficultyCalculator::new(rules.clone(), Default::default()),
            false,
        )
        .unwrap();

        let block1 = append_block(&db, &block0, vec![], &rules, 1.into()).unwrap();
        db.add_block(block1.to_arc_block()).unwrap();
        block_hash = block1.hash().clone();
        let metadata = db.get_chain_metadata().unwrap();
        assert_eq!(metadata.height_of_longest_chain(), 1);
        assert_eq!(metadata.best_block(), &block_hash);
        assert_eq!(metadata.pruning_horizon(), pruning_horizon1);
    }
    // Restore blockchain db with larger pruning horizon
    {
        config.pruning_horizon = 2000;
        let db = TempDatabase::new();
        let db = BlockchainDatabase::new(
            db,
            rules.clone(),
            validators.clone(),
            config,
            DifficultyCalculator::new(rules.clone(), Default::default()),
            false,
        )
        .unwrap();

        let metadata = db.get_chain_metadata().unwrap();
        assert_eq!(metadata.height_of_longest_chain(), 1);
        assert_eq!(metadata.best_block(), &block_hash);
        assert_eq!(metadata.pruning_horizon(), 2000);
    }
    // Restore blockchain db with smaller pruning horizon update
    {
        config.pruning_horizon = 900;
        let db = TempDatabase::new();
        let db = BlockchainDatabase::new(
            db,
            rules.clone(),
            validators,
            config,
            DifficultyCalculator::new(rules, Default::default()),
            false,
        )
        .unwrap();

        let metadata = db.get_chain_metadata().unwrap();
        assert_eq!(metadata.height_of_longest_chain(), 1);
        assert_eq!(metadata.best_block(), &block_hash);
        assert_eq!(metadata.pruning_horizon(), pruning_horizon2);
    }
}
static EMISSION: [u64; 2] = [10, 10];
#[test]
fn invalid_block() {
    let factories = CryptoFactories::default();
    let network = Network::LocalNet;
    let consensus_constants = ConsensusConstantsBuilder::new(network)
        .with_emission_amounts(100_000_000.into(), &EMISSION, 100.into())
        .build();
    let (block0, output) = create_genesis_block(&factories, &consensus_constants);
    let consensus_manager = ConsensusManagerBuilder::new(network)
        .add_consensus_constants(consensus_constants)
        .with_block(block0.clone())
        .build();
    let validator = MockValidator::new(true);
    let is_valid = validator.shared_flag();
    let validators = Validators::new(MockValidator::new(true), MockValidator::new(true), validator);
    let mut store = create_store_with_consensus_and_validators(consensus_manager.clone(), validators);

    let mut blocks = vec![block0];
    let mut outputs = vec![vec![output]];
    let block0_hash = blocks[0].hash().clone();
    let metadata = store.get_chain_metadata().unwrap();
    assert_eq!(metadata.height_of_longest_chain(), 0);
    assert_eq!(metadata.best_block(), &block0_hash);
    assert_eq!(store.fetch_block(0).unwrap().block().hash(), block0_hash);
    assert!(store.fetch_block(1).is_err());

    // Block 1
    let txs = vec![txn_schema!(
        from: vec![outputs[0][0].clone()],
        to: vec![10 * T, 5 * T, 10 * T, 15 * T]
    )];
    let coinbase_value = consensus_manager.emission_schedule().block_reward(1);
    unpack_enum!(
        BlockAddResult::Ok(_b1) = generate_new_block_with_coinbase(
            &mut store,
            &factories,
            &mut blocks,
            &mut outputs,
            txs,
            coinbase_value,
            &consensus_manager
        )
        .unwrap()
    );
    let block1_hash = blocks[1].hash().clone();
    let metadata = store.get_chain_metadata().unwrap();
    assert_eq!(metadata.height_of_longest_chain(), 1);
    assert_eq!(metadata.best_block(), &block1_hash);
    assert_eq!(store.fetch_block(0).unwrap().hash(), &block0_hash);
    assert_eq!(store.fetch_block(1).unwrap().hash(), &block1_hash);
    assert!(store.fetch_block(2).is_err());

    // Invalid Block 2 - Double spends genesis block output
    is_valid.set(false);
    let txs = vec![txn_schema!(from: vec![outputs[0][0].clone()], to: vec![20 * T, 20 * T])];
    let coinbase_value = consensus_manager.emission_schedule().block_reward(2);
    unpack_enum!(
        ChainStorageError::InvalidOperation(_msg) = generate_new_block_with_coinbase(
            &mut store,
            &factories,
            &mut blocks,
            &mut outputs,
            txs,
            coinbase_value,
            &consensus_manager
        )
        .unwrap_err()
    );
    let metadata = store.get_chain_metadata().unwrap();
    assert_eq!(metadata.height_of_longest_chain(), 1);
    assert_eq!(metadata.best_block(), &block1_hash);
    assert_eq!(store.fetch_block(0).unwrap().hash(), &block0_hash);
    assert_eq!(store.fetch_block(1).unwrap().hash(), &block1_hash);
    assert!(store.fetch_block(2).is_err());

    // Valid Block 2
    is_valid.set(true);
    let txs = vec![txn_schema!(from: vec![outputs[1][0].clone()], to: vec![4 * T, 4 * T])];
    let coinbase_value = consensus_manager.emission_schedule().block_reward(2);
    unpack_enum!(
        BlockAddResult::Ok(_b1) = generate_new_block_with_coinbase(
            &mut store,
            &factories,
            &mut blocks,
            &mut outputs,
            txs,
            coinbase_value,
            &consensus_manager
        )
        .unwrap()
    );
    let block2_hash = blocks[2].hash();
    let metadata = store.get_chain_metadata().unwrap();
    assert_eq!(metadata.height_of_longest_chain(), 2);
    assert_eq!(metadata.best_block(), block2_hash);
    assert_eq!(store.fetch_block(0).unwrap().hash(), &block0_hash);
    assert_eq!(store.fetch_block(1).unwrap().hash(), &block1_hash);
    assert_eq!(store.fetch_block(2).unwrap().hash(), block2_hash);
    assert!(store.fetch_block(3).is_err());
}

#[test]
fn orphan_cleanup_on_block_add() {
    let network = Network::LocalNet;
    let consensus_manager = ConsensusManagerBuilder::new(network).build();
    let validators = Validators::new(
        MockValidator::new(true),
        MockValidator::new(true),
        MockValidator::new(true),
    );
    let db = create_test_db();
    let config = BlockchainDatabaseConfig {
        orphan_storage_capacity: 3,
        pruning_horizon: 0,
        pruning_interval: 50,
    };
    let store = BlockchainDatabase::new(
        db,
        consensus_manager.clone(),
        validators,
        config,
        DifficultyCalculator::new(consensus_manager.clone(), Default::default()),
        false,
    )
    .unwrap();

    let orphan1 = create_orphan_block(500, vec![], &consensus_manager);
    let orphan2 = create_orphan_block(5, vec![], &consensus_manager);
    let orphan3 = create_orphan_block(30, vec![], &consensus_manager);
    let orphan4 = create_orphan_block(700, vec![], &consensus_manager);
    let orphan5 = create_orphan_block(43, vec![], &consensus_manager);
    let orphan6 = create_orphan_block(75, vec![], &consensus_manager);
    let orphan7 = create_orphan_block(150, vec![], &consensus_manager);
    let orphan1_hash = orphan1.hash();
    let orphan2_hash = orphan2.hash();
    let orphan3_hash = orphan3.hash();
    let orphan4_hash = orphan4.hash();
    let orphan5_hash = orphan5.hash();
    let orphan6_hash = orphan6.hash();
    let orphan7_hash = orphan7.hash();
    assert_eq!(
        store.add_block(orphan1.clone().into()).unwrap(),
        BlockAddResult::OrphanBlock
    );
    assert_eq!(store.add_block(orphan2.into()).unwrap(), BlockAddResult::OrphanBlock);
    assert_eq!(store.add_block(orphan3.into()).unwrap(), BlockAddResult::OrphanBlock);
    assert_eq!(
        store.add_block(orphan4.clone().into()).unwrap(),
        BlockAddResult::OrphanBlock
    );
    assert_eq!(store.add_block(orphan5.into()).unwrap(), BlockAddResult::OrphanBlock);
    assert_eq!(store.add_block(orphan6.into()).unwrap(), BlockAddResult::OrphanBlock);
    assert_eq!(
        store.add_block(orphan7.clone().into()).unwrap(),
        BlockAddResult::OrphanBlock
    );

    store.cleanup_orphans().unwrap();
    assert_eq!(store.db_read_access().unwrap().orphan_count().unwrap(), 3);
    assert_eq!(store.fetch_orphan(orphan1_hash).unwrap(), orphan1);
    assert!(store.fetch_orphan(orphan2_hash).is_err());
    assert!(store.fetch_orphan(orphan3_hash).is_err());
    assert_eq!(store.fetch_orphan(orphan4_hash).unwrap(), orphan4);
    assert!(store.fetch_orphan(orphan5_hash).is_err());
    assert!(store.fetch_orphan(orphan6_hash).is_err());
    assert_eq!(store.fetch_orphan(orphan7_hash).unwrap(), orphan7);
}

#[test]
#[ignore = "To be completed with pruned mode"]
fn horizon_height_orphan_cleanup() {
    let network = Network::LocalNet;
    let block0 = genesis_block::get_ridcully_genesis_block();
    let consensus_manager = ConsensusManagerBuilder::new(network).with_block(block0.clone()).build();
    let validators = Validators::new(
        MockValidator::new(true),
        MockValidator::new(true),
        MockValidator::new(true),
    );
    let db = create_test_db();
    let config = BlockchainDatabaseConfig {
        orphan_storage_capacity: 3,
        pruning_horizon: 2,
        pruning_interval: 50,
    };
    let store = BlockchainDatabase::new(
        db,
        consensus_manager.clone(),
        validators,
        config,
        DifficultyCalculator::new(consensus_manager.clone(), Default::default()),
        false,
    )
    .unwrap();
    let orphan1 = create_orphan_block(2, vec![], &consensus_manager);
    let orphan2 = create_orphan_block(3, vec![], &consensus_manager);
    let orphan3 = create_orphan_block(1, vec![], &consensus_manager);
    let orphan4 = create_orphan_block(4, vec![], &consensus_manager);
    let orphan1_hash = orphan1.hash();
    let orphan2_hash = orphan2.hash();
    let orphan3_hash = orphan3.hash();
    let orphan4_hash = orphan4.hash();
    assert_eq!(store.add_block(orphan1.into()).unwrap(), BlockAddResult::OrphanBlock);
    assert_eq!(
        store.add_block(orphan2.clone().into()).unwrap(),
        BlockAddResult::OrphanBlock
    );
    assert_eq!(store.add_block(orphan3.into()).unwrap(), BlockAddResult::OrphanBlock);
    assert_eq!(store.db_read_access().unwrap().orphan_count().unwrap(), 3);

    let block1 = append_block(&store, &block0, vec![], &consensus_manager, 1.into()).unwrap();
    let block2 = append_block(&store, &block1, vec![], &consensus_manager, 1.into()).unwrap();
    let block3 = append_block(&store, &block2, vec![], &consensus_manager, 1.into()).unwrap();
    let _block4 = append_block(&store, &block3, vec![], &consensus_manager, 1.into()).unwrap();

    // Adding another orphan block will trigger the orphan cleanup as the storage limit was reached
    assert_eq!(
        store.add_block(orphan4.clone().into()).unwrap(),
        BlockAddResult::OrphanBlock
    );

    assert_eq!(store.db_read_access().unwrap().orphan_count().unwrap(), 2);
    assert!(store.fetch_orphan(orphan1_hash).is_err());
    assert_eq!(store.fetch_orphan(orphan2_hash).unwrap(), orphan2);
    assert!(store.fetch_orphan(orphan3_hash).is_err());
    assert_eq!(store.fetch_orphan(orphan4_hash).unwrap(), orphan4);
}

#[test]
fn orphan_cleanup_on_reorg() {
    // Create Main Chain
    let network = Network::LocalNet;
    let factories = CryptoFactories::default();
    let consensus_constants = ConsensusConstantsBuilder::new(network).build();
    let (block0, output) = create_genesis_block(&factories, &consensus_constants);
    let consensus_manager = ConsensusManagerBuilder::new(network)
        .add_consensus_constants(consensus_constants)
        .with_block(block0.clone())
        .build();
    let validators = Validators::new(
        MockValidator::new(true),
        MockValidator::new(true),
        MockValidator::new(true),
    );
    let db = create_test_db();
    let config = BlockchainDatabaseConfig {
        orphan_storage_capacity: 3,
        pruning_horizon: 0,
        pruning_interval: 50,
    };
    let mut store = BlockchainDatabase::new(
        db,
        consensus_manager.clone(),
        validators,
        config,
        DifficultyCalculator::new(consensus_manager.clone(), Default::default()),
        false,
    )
    .unwrap();
    let mut blocks = vec![block0];
    let mut outputs = vec![vec![output]];

    // Block A1
    generate_new_block_with_achieved_difficulty(
        &mut store,
        &mut blocks,
        &mut outputs,
        vec![],
        Difficulty::from(2),
        &consensus_manager,
    )
    .unwrap();
    // Block A2
    generate_new_block_with_achieved_difficulty(
        &mut store,
        &mut blocks,
        &mut outputs,
        vec![],
        Difficulty::from(3),
        &consensus_manager,
    )
    .unwrap();
    // Block A3
    generate_new_block_with_achieved_difficulty(
        &mut store,
        &mut blocks,
        &mut outputs,
        vec![],
        Difficulty::from(3),
        &consensus_manager,
    )
    .unwrap();
    // Block A4
    generate_new_block_with_achieved_difficulty(
        &mut store,
        &mut blocks,
        &mut outputs,
        vec![],
        Difficulty::from(3),
        &consensus_manager,
    )
    .unwrap();

    // Create Forked Chain
    let mut orphan_store = create_store_with_consensus(consensus_manager.clone());
    let mut orphan_blocks = vec![blocks[0].clone()];
    let mut orphan_outputs = vec![outputs[0].clone()];
    // Block B1
    generate_new_block_with_achieved_difficulty(
        &mut orphan_store,
        &mut orphan_blocks,
        &mut orphan_outputs,
        vec![],
        Difficulty::from(2),
        &consensus_manager,
    )
    .unwrap();
    // Block B2
    generate_new_block_with_achieved_difficulty(
        &mut orphan_store,
        &mut orphan_blocks,
        &mut orphan_outputs,
        vec![],
        Difficulty::from(10),
        &consensus_manager,
    )
    .unwrap();
    // Block B3
    generate_new_block_with_achieved_difficulty(
        &mut orphan_store,
        &mut orphan_blocks,
        &mut orphan_outputs,
        vec![],
        Difficulty::from(15),
        &consensus_manager,
    )
    .unwrap();

    // Fill orphan block pool
    let orphan1 = create_orphan_block(1, vec![], &consensus_manager);
    let orphan2 = create_orphan_block(1, vec![], &consensus_manager);
    assert_eq!(store.add_block(orphan1.into()).unwrap(), BlockAddResult::OrphanBlock);
    assert_eq!(store.add_block(orphan2.into()).unwrap(), BlockAddResult::OrphanBlock);

    // Adding B1 and B2 to the main chain will produce a reorg from GB->A1->A2->A3->A4 to GB->B1->B2->B3.
    assert_eq!(
        store.add_block(orphan_blocks[1].to_arc_block()).unwrap(),
        BlockAddResult::OrphanBlock
    );

    if let Ok(BlockAddResult::ChainReorg { .. }) = store.add_block(orphan_blocks[2].to_arc_block()) {
    } else {
        panic!();
    }

    // Check that A2, A3 and A4 is in the orphan block pool, A1 and the other orphans were discarded by the orphan
    // cleanup.
    store.cleanup_orphans().unwrap();
    assert_eq!(store.db_read_access().unwrap().orphan_count().unwrap(), 3);
    assert_eq!(
        store.fetch_orphan(blocks[2].hash().clone()).unwrap(),
        *blocks[2].block()
    );
    assert_eq!(
        store.fetch_orphan(blocks[3].hash().clone()).unwrap(),
        *blocks[3].block()
    );
    assert_eq!(
        store.fetch_orphan(blocks[4].hash().clone()).unwrap(),
        *blocks[4].block()
    );
}

#[test]
fn orphan_cleanup_delete_all_orphans() {
    let path = create_temporary_data_path();
    let network = Network::LocalNet;
    let consensus_manager = ConsensusManagerBuilder::new(network).build();
    let validators = Validators::new(
        MockValidator::new(true),
        MockValidator::new(true),
        MockValidator::new(true),
    );
    let config = BlockchainDatabaseConfig {
        orphan_storage_capacity: 5,
        pruning_horizon: 0,
        pruning_interval: 50,
    };
    // Test cleanup during runtime
    {
        let db = create_lmdb_database(&path, LMDBConfig::default()).unwrap();
        let store = BlockchainDatabase::new(
            db,
            consensus_manager.clone(),
            validators.clone(),
            config,
            DifficultyCalculator::new(consensus_manager.clone(), Default::default()),
            false,
        )
        .unwrap();

        let orphan1 = create_orphan_block(500, vec![], &consensus_manager);
        let orphan2 = create_orphan_block(5, vec![], &consensus_manager);
        let orphan3 = create_orphan_block(30, vec![], &consensus_manager);
        let orphan4 = create_orphan_block(700, vec![], &consensus_manager);
        let orphan5 = create_orphan_block(43, vec![], &consensus_manager);

        // Add orphans and verify
        assert_eq!(
            store.add_block(orphan1.clone().into()).unwrap(),
            BlockAddResult::OrphanBlock
        );
        assert_eq!(
            store.add_block(orphan2.clone().into()).unwrap(),
            BlockAddResult::OrphanBlock
        );
        assert_eq!(
            store.add_block(orphan3.clone().into()).unwrap(),
            BlockAddResult::OrphanBlock
        );
        assert_eq!(
            store.add_block(orphan4.clone().into()).unwrap(),
            BlockAddResult::OrphanBlock
        );
        assert_eq!(
            store.add_block(orphan5.clone().into()).unwrap(),
            BlockAddResult::OrphanBlock
        );
        assert_eq!(store.db_read_access().unwrap().orphan_count().unwrap(), 5);

        // Cleanup orphans and verify
        assert!(store.cleanup_all_orphans().is_ok());
        assert_eq!(store.db_read_access().unwrap().orphan_count().unwrap(), 0);

        // Add orphans again
        assert_eq!(store.add_block(orphan1.into()).unwrap(), BlockAddResult::OrphanBlock);
        assert_eq!(store.add_block(orphan2.into()).unwrap(), BlockAddResult::OrphanBlock);
        assert_eq!(store.add_block(orphan3.into()).unwrap(), BlockAddResult::OrphanBlock);
        assert_eq!(store.add_block(orphan4.into()).unwrap(), BlockAddResult::OrphanBlock);
        assert_eq!(store.add_block(orphan5.into()).unwrap(), BlockAddResult::OrphanBlock);
    }

    // Test orphans are present on open
    {
        let db = create_lmdb_database(&path, LMDBConfig::default()).unwrap();
        let store = BlockchainDatabase::new(
            db,
            consensus_manager.clone(),
            validators.clone(),
            config,
            DifficultyCalculator::new(consensus_manager.clone(), Default::default()),
            false,
        )
        .unwrap();
        assert_eq!(store.db_read_access().unwrap().orphan_count().unwrap(), 5);
    }

    // Test orphans cleanup on open
    {
        let db = create_lmdb_database(&path, LMDBConfig::default()).unwrap();
        let store = BlockchainDatabase::new(
            db,
            consensus_manager.clone(),
            validators,
            config,
            DifficultyCalculator::new(consensus_manager, Default::default()),
            true,
        )
        .unwrap();
        assert_eq!(store.db_read_access().unwrap().orphan_count().unwrap(), 0);
    }

    if std::path::Path::new(&path).exists() {
        std::fs::remove_dir_all(&path).expect("Could not clean up directory")
    }
}

#[test]
fn fails_validation() {
    let network = Network::LocalNet;
    let factories = CryptoFactories::default();
    let consensus_constants = ConsensusConstantsBuilder::new(network).build();
    let (block0, output) = create_genesis_block(&factories, &consensus_constants);
    let consensus_manager = ConsensusManagerBuilder::new(network)
        .add_consensus_constants(consensus_constants)
        .with_block(block0.clone())
        .build();
    let validators = Validators::new(
        MockValidator::new(false),
        MockValidator::new(true),
        MockValidator::new(true),
    );
    let db = create_test_db();
    let config = BlockchainDatabaseConfig {
        orphan_storage_capacity: 3,
        pruning_horizon: 0,
        pruning_interval: 50,
    };
    let mut store = BlockchainDatabase::new(
        db,
        consensus_manager.clone(),
        validators,
        config,
        DifficultyCalculator::new(consensus_manager.clone(), Default::default()),
        false,
    )
    .unwrap();
    let mut blocks = vec![block0];
    let mut outputs = vec![vec![]];

    let schemas = vec![txn_schema!(from: vec![output], to: vec![2 * T, 500_000 * uT])];
    let err = generate_new_block_with_achieved_difficulty(
        &mut store,
        &mut blocks,
        &mut outputs,
        schemas,
        Difficulty::from(3),
        &consensus_manager,
    )
    .unwrap_err();
    unpack_enum!(ChainStorageError::ValidationError { source } = err);
    unpack_enum!(ValidationError::CustomError(_s) = source);

    let metadata = store.get_chain_metadata().unwrap();
    assert_eq!(metadata.height_of_longest_chain(), 0);
}

#[test]
fn pruned_mode_cleanup_and_fetch_block() {
    let network = Network::LocalNet;
    let block0 = genesis_block::get_weatherwax_genesis_block();
    let consensus_manager = ConsensusManagerBuilder::new(network).with_block(block0.clone()).build();
    let validators = Validators::new(
        MockValidator::new(true),
        MockValidator::new(true),
        MockValidator::new(true),
    );
    let db = create_test_db();
    let config = BlockchainDatabaseConfig {
        orphan_storage_capacity: 3,
        pruning_horizon: 3,
        pruning_interval: 1,
    };
    let store = BlockchainDatabase::new(
        db,
        consensus_manager.clone(),
        validators,
        config,
        DifficultyCalculator::new(consensus_manager.clone(), Default::default()),
        false,
    )
    .unwrap();
    let block1 = append_block(&store, &block0, vec![], &consensus_manager, 1.into()).unwrap();
    let block2 = append_block(&store, &block1, vec![], &consensus_manager, 1.into()).unwrap();
    let block3 = append_block(&store, &block2, vec![], &consensus_manager, 1.into()).unwrap();

    let metadata = store.get_chain_metadata().unwrap();
    assert_eq!(metadata.pruned_height(), 0);

    let block4 = append_block(&store, &block3, vec![], &consensus_manager, 1.into()).unwrap();
    let _block5 = append_block(&store, &block4, vec![], &consensus_manager, 1.into()).unwrap();

    let metadata = store.get_chain_metadata().unwrap();
    assert_eq!(metadata.pruned_height(), 1);
    assert_eq!(metadata.height_of_longest_chain(), 5);
    assert_eq!(metadata.pruning_horizon(), 3);
}

#[test]
fn input_malleability() {
    let mut blockchain = TestBlockchain::with_genesis("GB");
    let blocks = blockchain.builder();

    let (_, output) = blockchain.add_block(blocks.new_block("A1").child_of("GB").difficulty(1));

    let (txs, _) = schema_to_transaction(&[txn_schema!(from: vec![output], to: vec![50 * T])]);
    blockchain.add_block(
        blocks
            .new_block("A2")
            .child_of("A1")
            .difficulty(1)
            .with_transactions(txs.into_iter().map(|tx| Clone::clone(&*tx)).collect()),
    );
    let block = blockchain.get_block("A2").cloned().unwrap().block;
    let header = block.header();
    let block_hash = block.hash();

    let mut mod_block = block.block().clone();
    mod_block.body.inputs_mut()[0]
        .input_data
        .push(StackItem::Hash(*b"I can't do whatever I want......"))
        .unwrap();

    blockchain
        .store()
        .rewind_to_height(mod_block.header.height - 1)
        .unwrap();
    let (mut mod_block, modded_root) = blockchain.store().calculate_mmr_roots(mod_block).unwrap();
    assert_ne!(header.input_mr, modded_root.input_mr);

    mod_block.header.input_mr = modded_root.input_mr;
    let mod_block_hash = mod_block.hash();
    assert_ne!(*block_hash, mod_block_hash);
}

#[allow(clippy::identity_op)]
#[test]
fn fetch_deleted_position_block_hash() {
    // Create Main Chain
    let network = Network::LocalNet;
    let (mut store, mut blocks, mut outputs, consensus_manager) = create_new_blockchain(network);
    // Block 1
    let txs = vec![txn_schema!(
        from: vec![outputs[0][0].clone()],
        to: vec![11 * T, 12 * T, 13 * T, 14 * T]
    )];
    generate_new_block_with_achieved_difficulty(
        &mut store,
        &mut blocks,
        &mut outputs,
        txs,
        Difficulty::from(1),
        &consensus_manager,
    )
    .unwrap()
    .assert_added();
    // Block 2
    let txs = vec![txn_schema!(from: vec![outputs[1][3].clone()], to: vec![6 * T])];
    generate_new_block_with_achieved_difficulty(
        &mut store,
        &mut blocks,
        &mut outputs,
        txs,
        Difficulty::from(3),
        &consensus_manager,
    )
    .unwrap()
    .assert_added();
    // Blocks 3 - 12 so we can test the search in the bottom and top half
    for i in 0..10 {
        generate_new_block_with_achieved_difficulty(
            &mut store,
            &mut blocks,
            &mut outputs,
            vec![],
            Difficulty::from(4 + i),
            &consensus_manager,
        )
        .unwrap()
        .assert_added();
    }
    // Block 13
    let txs = vec![txn_schema!(from: vec![outputs[2][0].clone()], to: vec![2 * T])];
    generate_new_block_with_achieved_difficulty(
        &mut store,
        &mut blocks,
        &mut outputs,
        txs,
        Difficulty::from(30),
        &consensus_manager,
    )
    .unwrap()
    .assert_added();
    // Block 14
    let txs = vec![txn_schema!(from: vec![outputs[13][0].clone()], to: vec![1 * T])];
    generate_new_block_with_achieved_difficulty(
        &mut store,
        &mut blocks,
        &mut outputs,
        txs,
        Difficulty::from(50),
        &consensus_manager,
    )
    .unwrap()
    .assert_added();

    let block1_hash = store.fetch_header(1).unwrap().unwrap().hash();
    let block2_hash = store.fetch_header(2).unwrap().unwrap().hash();
    let block13_hash = store.fetch_header(13).unwrap().unwrap().hash();
    let block14_hash = store.fetch_header(14).unwrap().unwrap().hash();

    let deleted_positions = store
        .fetch_complete_deleted_bitmap_at(block14_hash.clone())
        .unwrap()
        .bitmap()
        .to_vec();

    let headers = store
        .fetch_header_hash_by_deleted_mmr_positions(deleted_positions)
        .unwrap();
    let mut headers = headers.into_iter().map(Option::unwrap).collect::<Vec<_>>();
    headers.sort_by(|(a, _), (b, _)| a.cmp(b));

    assert_eq!(headers[3], (14, block14_hash));
    assert_eq!(headers[2], (13, block13_hash));
    assert_eq!(headers[1], (2, block2_hash));
    assert_eq!(headers[0], (1, block1_hash));
}<|MERGE_RESOLUTION|>--- conflicted
+++ resolved
@@ -47,11 +47,8 @@
     },
     transactions::{
         tari_amount::{uT, MicroTari, T},
-<<<<<<< HEAD
+        test_helpers::{schema_to_transaction, spend_utxos},
         transaction::{OutputFeatures, OutputFlags},
-=======
-        test_helpers::{schema_to_transaction, spend_utxos},
->>>>>>> 9bd47609
         CryptoFactories,
     },
     tx,
