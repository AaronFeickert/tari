--- conflicted
+++ resolved
@@ -487,17 +487,8 @@
     ) -> Result<(), BlockHeaderSyncError> {
         const COMMIT_EVERY_N_HEADERS: usize = 1000;
 
-<<<<<<< HEAD
-        // Peer returned no more than the max headers. This indicates that there are no further headers to request.
-        if self.header_validator.valid_headers().len() <= NUM_INITIAL_HEADERS_TO_REQUEST as usize {
-            debug!(target: LOG_TARGET, "No further headers to download");
-            if !self.pending_chain_has_higher_pow(&split_info.local_tip_header)? {
-                return Err(BlockHeaderSyncError::WeakerChain);
-            }
-=======
         let mut has_switched_to_new_chain = false;
         let pending_len = self.header_validator.valid_headers().len();
->>>>>>> 3e2d3352
 
         // Find the hash to start syncing the rest of the headers.
         // The expectation cannot fail because there has been at least one valid header returned (checked in
