--- conflicted
+++ resolved
@@ -23,10 +23,7 @@
 use std::{
     fmt::{Display, Formatter},
     ops::Deref,
-<<<<<<< HEAD
-=======
     time::{Duration, Instant},
->>>>>>> 5b0c7c94
 };
 
 use log::*;
