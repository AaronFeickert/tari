--- conflicted
+++ resolved
@@ -21,17 +21,6 @@
 //  USE OF THIS SOFTWARE, EVEN IF ADVISED OF THE POSSIBILITY OF SUCH DAMAGE.
 
 use std::{
-<<<<<<< HEAD
-    convert::{TryFrom, TryInto},
-    sync::Arc,
-};
-
-use croaring::Bitmap;
-use futures::StreamExt;
-use log::*;
-use tari_common_types::types::{HashDigest, RangeProofService};
-use tari_comms::PeerConnection;
-=======
     cmp,
     convert::{TryFrom, TryInto},
     mem,
@@ -43,16 +32,12 @@
 use futures::{stream::FuturesUnordered, StreamExt};
 use log::*;
 use tari_common_types::types::{Commitment, HashDigest, RangeProofService};
->>>>>>> 5b0c7c94
 use tari_crypto::{
     commitment::HomomorphicCommitment,
     tari_utilities::{hex::Hex, Hashable},
 };
 use tari_mmr::{MerkleMountainRange, MutableMmr};
-<<<<<<< HEAD
-=======
 use tokio::task;
->>>>>>> 5b0c7c94
 
 use super::error::HorizonSyncError;
 use crate::{
