// Copyright 2019, The Tari Project
//
// Redistribution and use in source and binary forms, with or without modification, are permitted provided that the
// following conditions are met:
//
// 1. Redistributions of source code must retain the above copyright notice, this list of conditions and the following
// disclaimer.
//
// 2. Redistributions in binary form must reproduce the above copyright notice, this list of conditions and the
// following disclaimer in the documentation and/or other materials provided with the distribution.
//
// 3. Neither the name of the copyright holder nor the names of its contributors may be used to endorse or promote
// products derived from this software without specific prior written permission.
//
// THIS SOFTWARE IS PROVIDED BY THE COPYRIGHT HOLDERS AND CONTRIBUTORS "AS IS" AND ANY EXPRESS OR IMPLIED WARRANTIES,
// INCLUDING, BUT NOT LIMITED TO, THE IMPLIED WARRANTIES OF MERCHANTABILITY AND FITNESS FOR A PARTICULAR PURPOSE ARE
// DISCLAIMED. IN NO EVENT SHALL THE COPYRIGHT HOLDER OR CONTRIBUTORS BE LIABLE FOR ANY DIRECT, INDIRECT, INCIDENTAL,
// SPECIAL, EXEMPLARY, OR CONSEQUENTIAL DAMAGES (INCLUDING, BUT NOT LIMITED TO, PROCUREMENT OF SUBSTITUTE GOODS OR
// SERVICES; LOSS OF USE, DATA, OR PROFITS; OR BUSINESS INTERRUPTION) HOWEVER CAUSED AND ON ANY THEORY OF LIABILITY,
// WHETHER IN CONTRACT, STRICT LIABILITY, OR TORT (INCLUDING NEGLIGENCE OR OTHERWISE) ARISING IN ANY WAY OUT OF THE
// USE OF THIS SOFTWARE, EVEN IF ADVISED OF THE POSSIBILITY OF SUCH DAMAGE.

use std::{convert::TryFrom, sync::Arc};

use log::*;
use num_format::{Locale, ToFormattedString};
use prost::Message;
use tari_common::log_if_error;
use tari_common_types::chain_metadata::ChainMetadata;
use tari_comms::{
    connectivity::{ConnectivityEvent, ConnectivityRequester},
    message::MessageExt,
};
use tari_p2p::services::liveness::{LivenessEvent, LivenessHandle, MetadataKey, PingPongEvent};
use tokio::sync::broadcast;

use super::{error::ChainMetadataSyncError, LOG_TARGET};
use crate::{
    base_node::{
        chain_metadata_service::handle::{ChainMetadataEvent, PeerChainMetadata},
        comms_interface::{BlockEvent, LocalNodeCommsInterface},
    },
    chain_storage::BlockAddResult,
    proto::base_node as proto,
};

const NUM_ROUNDS_NETWORK_SILENCE: u16 = 3;

pub(super) struct ChainMetadataService {
    liveness: LivenessHandle,
    base_node: LocalNodeCommsInterface,
    peer_chain_metadata: Vec<PeerChainMetadata>,
    connectivity: ConnectivityRequester,
    event_publisher: broadcast::Sender<Arc<ChainMetadataEvent>>,
    number_of_rounds_no_pings: u16,
}

impl ChainMetadataService {
    /// Create a new ChainMetadataService
    ///
    /// ## Arguments
    /// `liveness` - the liveness service handle
    /// `base_node` - the base node service handle
    pub fn new(
        liveness: LivenessHandle,
        base_node: LocalNodeCommsInterface,
        connectivity: ConnectivityRequester,
        event_publisher: broadcast::Sender<Arc<ChainMetadataEvent>>,
    ) -> Self {
        Self {
            liveness,
            base_node,
            peer_chain_metadata: Vec::new(),
            connectivity,
            event_publisher,
            number_of_rounds_no_pings: 0,
        }
    }

    /// Run the service
    pub async fn run(mut self) {
        let mut liveness_event_stream = self.liveness.get_event_stream();
        let mut block_event_stream = self.base_node.get_block_event_stream();
        let mut connectivity_events = self.connectivity.get_event_subscription();

        log_if_error!(
            target: LOG_TARGET,
            "Error when updating liveness chain metadata: '{}'",
            self.update_liveness_chain_metadata().await
        );

        loop {
            tokio::select! {
                Ok(block_event) = block_event_stream.recv() => {
                    log_if_error!(
                        level: debug,
                        target: LOG_TARGET,
                        "Failed to handle block event because '{}'",
                        self.handle_block_event(&block_event).await
                    );
                },

                Ok(event) = liveness_event_stream.recv() => {
                    log_if_error!(
                        target: LOG_TARGET,
                        "Failed to handle liveness event because '{}'",
                        self.handle_liveness_event(&*event).await
                    );
                },

                Ok(event) = connectivity_events.recv() => {
                    self.handle_connectivity_event(event);
                }
            }
        }
    }

    fn handle_connectivity_event(&mut self, event: ConnectivityEvent) {
        use ConnectivityEvent::*;
        match event {
            PeerDisconnected(node_id) | PeerBanned(node_id) => {
                if let Some(pos) = self.peer_chain_metadata.iter().position(|p| *p.node_id() == node_id) {
                    debug!(
                        target: LOG_TARGET,
                        "Removing disconnected/banned peer `{}` from chain metadata list ", node_id
                    );
                    self.peer_chain_metadata.remove(pos);
                }
            },
            _ => {},
        }
    }

    /// Handle BlockEvents
    async fn handle_block_event(&mut self, event: &BlockEvent) -> Result<(), ChainMetadataSyncError> {
        match event {
            BlockEvent::ValidBlockAdded(_, BlockAddResult::Ok(_), _) |
            BlockEvent::ValidBlockAdded(_, BlockAddResult::ChainReorg { .. }, _) |
            BlockEvent::BlockSyncComplete(_) => {
                self.update_liveness_chain_metadata().await?;
            },
            _ => {},
        }

        Ok(())
    }

    /// Tack this node's metadata on to ping/pongs sent by the liveness service
    async fn update_liveness_chain_metadata(&mut self) -> Result<(), ChainMetadataSyncError> {
        let chain_metadata = self.base_node.get_metadata().await?;
        let bytes = proto::ChainMetadata::from(chain_metadata).to_encoded_bytes();
        self.liveness
            .set_metadata_entry(MetadataKey::ChainMetadata, bytes)
            .await?;
        Ok(())
    }

    async fn handle_liveness_event(&mut self, event: &LivenessEvent) -> Result<(), ChainMetadataSyncError> {
        match event {
            // Received a ping, check if it contains ChainMetadata
            LivenessEvent::ReceivedPing(event) => {
                trace!(
                    target: LOG_TARGET,
                    "Received ping from neighbouring node '{}'.",
                    event.node_id
                );
                self.number_of_rounds_no_pings = 0;
                if event.metadata.has(MetadataKey::ChainMetadata) {
                    self.collect_chain_state_from_ping_pong(event)?;
                    self.send_chain_metadata_to_event_publisher().await?;
                }
            },
            // Received a pong, check if our neighbour sent it and it contains ChainMetadata
            LivenessEvent::ReceivedPong(event) => {
                trace!(
                    target: LOG_TARGET,
                    "Received pong from neighbouring node '{}'.",
                    event.node_id
                );
                self.number_of_rounds_no_pings = 0;
                if event.metadata.has(MetadataKey::ChainMetadata) {
                    self.collect_chain_state_from_ping_pong(event)?;
                    self.send_chain_metadata_to_event_publisher().await?;
                }
            },
            // New ping round has begun
            LivenessEvent::PingRoundBroadcast(num_peers) => {
                debug!(
                    target: LOG_TARGET,
                    "New chain metadata round sent to {} peer(s)", num_peers
                );
                // If there were no pings for awhile, we are probably alone.
                if *num_peers == 0 {
                    self.number_of_rounds_no_pings += 1;
                    if self.number_of_rounds_no_pings >= NUM_ROUNDS_NETWORK_SILENCE {
                        self.send_network_silence().await?;
                        self.number_of_rounds_no_pings = 0;
                    }
                }
                // Ensure that we're waiting for the correct amount of peers to respond
                // and have allocated space for their replies

                self.resize_chainstate_buffer(*num_peers);
            },
        }

        Ok(())
    }

    async fn send_network_silence(&mut self) -> Result<(), ChainMetadataSyncError> {
        let _ = self.event_publisher.send(Arc::new(ChainMetadataEvent::NetworkSilence));
        Ok(())
    }

    async fn send_chain_metadata_to_event_publisher(&mut self) -> Result<(), ChainMetadataSyncError> {
        // send only fails if there are no subscribers.
        let _ = self
            .event_publisher
            .send(Arc::new(ChainMetadataEvent::PeerChainMetadataReceived(
                self.peer_chain_metadata.clone(),
            )));

        Ok(())
    }

    fn resize_chainstate_buffer(&mut self, n: usize) {
        match self.peer_chain_metadata.capacity() {
            cap if n > cap => {
                let additional = n - self.peer_chain_metadata.len();
                self.peer_chain_metadata.reserve_exact(additional);
            },
            cap if n < cap => {
                self.peer_chain_metadata.shrink_to(cap);
            },
            _ => {},
        }
    }

    fn collect_chain_state_from_ping_pong(&mut self, event: &PingPongEvent) -> Result<(), ChainMetadataSyncError> {
        let chain_metadata_bytes = event
            .metadata
            .get(MetadataKey::ChainMetadata)
            .ok_or(ChainMetadataSyncError::NoChainMetadata)?;

        let chain_metadata = ChainMetadata::try_from(proto::ChainMetadata::decode(chain_metadata_bytes.as_slice())?)
            .map_err(|err| ChainMetadataSyncError::ReceivedInvalidChainMetadata(event.node_id.clone(), err))?;
        debug!(
            target: LOG_TARGET,
            "Received chain metadata from NodeId '{}' #{}, Acc_diff {}",
            event.node_id,
            chain_metadata.height_of_longest_chain(),
            chain_metadata.accumulated_difficulty().to_formatted_string(&Locale::en),
        );

        if let Some(pos) = self
            .peer_chain_metadata
            .iter()
            .position(|peer_chainstate| *peer_chainstate.node_id() == event.node_id)
        {
            self.peer_chain_metadata.remove(pos);
        }

        self.peer_chain_metadata.push(PeerChainMetadata::new(
            event.node_id.clone(),
            chain_metadata,
            event.latency,
        ));
        Ok(())
    }
}

#[cfg(test)]
mod test {
    use std::convert::TryInto;

    use futures::StreamExt;
<<<<<<< HEAD
    use tari_comms::test_utils::{
        mocks::{create_connectivity_mock, ConnectivityManagerMockState},
        node_identity::build_many_node_identities,
=======
    use tari_comms::{
        peer_manager::NodeId,
        test_utils::{
            mocks::{create_connectivity_mock, ConnectivityManagerMockState},
            node_identity::build_many_node_identities,
        },
>>>>>>> 5b0c7c94
    };
    use tari_p2p::services::liveness::{
        mock::{create_p2p_liveness_mock, LivenessMockState},
        LivenessRequest,
        Metadata,
        PingPongEvent,
    };
    use tari_service_framework::reply_channel;
    use tari_test_utils::unpack_enum;
    use tokio::{sync::broadcast, task};

    use super::*;
    use crate::base_node::comms_interface::{CommsInterfaceError, NodeCommsRequest, NodeCommsResponse};

    fn create_base_node_nci() -> (
        LocalNodeCommsInterface,
        reply_channel::TryReceiver<NodeCommsRequest, NodeCommsResponse, CommsInterfaceError>,
    ) {
        let (base_node_sender, base_node_receiver) = reply_channel::unbounded();
        let (block_sender, _block_receiver) = reply_channel::unbounded();
        let (block_event_sender, _) = broadcast::channel(50);
        let base_node = LocalNodeCommsInterface::new(base_node_sender, block_sender, block_event_sender);

        (base_node, base_node_receiver)
    }

    fn create_sample_proto_chain_metadata() -> proto::ChainMetadata {
        let diff: u128 = 1;
        proto::ChainMetadata {
            height_of_longest_chain: Some(1),
            best_block: Some(vec![]),
            pruned_height: 0,
            accumulated_difficulty: diff.to_be_bytes().to_vec(),
        }
    }

    fn setup() -> (
        ChainMetadataService,
        LivenessMockState,
        ConnectivityManagerMockState,
        reply_channel::TryReceiver<NodeCommsRequest, NodeCommsResponse, CommsInterfaceError>,
    ) {
        let (liveness_handle, mock, _) = create_p2p_liveness_mock(1);
        let liveness_mock_state = mock.get_mock_state();
        task::spawn(mock.run());

        let (base_node, base_node_receiver) = create_base_node_nci();
        let (publisher, _) = broadcast::channel(1);

        let (connectivity, mock) = create_connectivity_mock();
        let connectivity_mock_state = mock.get_shared_state();
        task::spawn(mock.run());

        let service = ChainMetadataService::new(liveness_handle, base_node, connectivity, publisher);

        (
            service,
            liveness_mock_state,
            connectivity_mock_state,
            base_node_receiver,
        )
    }

    #[tokio::test]
    async fn update_liveness_chain_metadata() {
        let (mut service, liveness_mock_state, _, mut base_node_receiver) = setup();

        let mut proto_chain_metadata = create_sample_proto_chain_metadata();
        proto_chain_metadata.height_of_longest_chain = Some(123);
        let chain_metadata = proto_chain_metadata.clone().try_into().unwrap();

        task::spawn(async move {
            if let Some(base_node_req) = base_node_receiver.next().await {
                base_node_req
                    .reply(Ok(NodeCommsResponse::ChainMetadata(chain_metadata)))
                    .unwrap();
            }
        });

        service.update_liveness_chain_metadata().await.unwrap();

        assert_eq!(liveness_mock_state.call_count(), 1);

        let last_call = liveness_mock_state.take_calls().remove(0);
        unpack_enum!(LivenessRequest::SetMetadataEntry(metadata_key, data) = last_call);
        assert_eq!(metadata_key, MetadataKey::ChainMetadata);
        let chain_metadata = proto::ChainMetadata::decode(data.as_slice()).unwrap();
        assert_eq!(chain_metadata.height_of_longest_chain, Some(123));
    }
    #[tokio::test]
    async fn handle_liveness_event_ok() {
        let (mut service, _, _, _) = setup();

        let mut metadata = Metadata::new();
        let proto_chain_metadata = create_sample_proto_chain_metadata();
        metadata.insert(MetadataKey::ChainMetadata, proto_chain_metadata.to_encoded_bytes());

        let node_id = NodeId::new();
        let pong_event = PingPongEvent {
            metadata,
            node_id: node_id.clone(),
            latency: None,
        };

        // To prevent the chain metadata buffer being flushed after receiving a single pong event,
        // extend it's capacity to 2
        service.peer_chain_metadata.reserve_exact(2);
        let sample_event = LivenessEvent::ReceivedPong(Box::new(pong_event));
        service.handle_liveness_event(&sample_event).await.unwrap();
        assert_eq!(service.peer_chain_metadata.len(), 1);
        let metadata = service.peer_chain_metadata.remove(0);
        assert_eq!(*metadata.node_id(), node_id);
        assert_eq!(
            metadata.claimed_chain_metadata().height_of_longest_chain(),
            proto_chain_metadata.height_of_longest_chain.unwrap()
        );
    }

    #[tokio::test]
    async fn handle_liveness_event_banned_peer() {
        let (mut service, _, _, _) = setup();

        let mut metadata = Metadata::new();
        let proto_chain_metadata = create_sample_proto_chain_metadata();
        metadata.insert(MetadataKey::ChainMetadata, proto_chain_metadata.to_encoded_bytes());

        service.peer_chain_metadata.reserve_exact(3);

        let nodes = build_many_node_identities(2, Default::default());
        for node in &nodes {
            let pong_event = PingPongEvent {
                metadata: metadata.clone(),
                node_id: node.node_id().clone(),
                latency: None,
            };

            let sample_event = LivenessEvent::ReceivedPong(Box::new(pong_event));
            service.handle_liveness_event(&sample_event).await.unwrap();
        }

        assert!(service
            .peer_chain_metadata
            .iter()
            .any(|p| p.node_id() == nodes[0].node_id()));
        service.handle_connectivity_event(ConnectivityEvent::PeerBanned(nodes[0].node_id().clone()));
        // Check that banned peer was removed
        assert!(service
            .peer_chain_metadata
            .iter()
            .all(|p| p.node_id() != nodes[0].node_id()));
    }

    #[tokio::test]
    async fn handle_liveness_event_no_metadata() {
        let (mut service, _, _, _) = setup();

        let metadata = Metadata::new();
        let node_id = NodeId::new();
        let pong_event = PingPongEvent {
            metadata,
            node_id,
            latency: None,
        };

        let sample_event = LivenessEvent::ReceivedPong(Box::new(pong_event));
        service.handle_liveness_event(&sample_event).await.unwrap();
        assert!(service.peer_chain_metadata.is_empty());
    }

    #[tokio::test]
    async fn handle_liveness_event_bad_metadata() {
        let (mut service, _, _, _) = setup();

        let mut metadata = Metadata::new();
        metadata.insert(MetadataKey::ChainMetadata, b"no-good".to_vec());
        let node_id = NodeId::new();
        let pong_event = PingPongEvent {
            metadata,
            node_id,
            latency: None,
        };

        let sample_event = LivenessEvent::ReceivedPong(Box::new(pong_event));
        let err = service.handle_liveness_event(&sample_event).await.unwrap_err();
        unpack_enum!(ChainMetadataSyncError::DecodeError(_err) = err);
        assert_eq!(service.peer_chain_metadata.len(), 0);
    }
}<|MERGE_RESOLUTION|>--- conflicted
+++ resolved
@@ -274,18 +274,12 @@
     use std::convert::TryInto;
 
     use futures::StreamExt;
-<<<<<<< HEAD
-    use tari_comms::test_utils::{
-        mocks::{create_connectivity_mock, ConnectivityManagerMockState},
-        node_identity::build_many_node_identities,
-=======
     use tari_comms::{
         peer_manager::NodeId,
         test_utils::{
             mocks::{create_connectivity_mock, ConnectivityManagerMockState},
             node_identity::build_many_node_identities,
         },
->>>>>>> 5b0c7c94
     };
     use tari_p2p::services::liveness::{
         mock::{create_p2p_liveness_mock, LivenessMockState},
