--- conflicted
+++ resolved
@@ -36,16 +36,12 @@
         types::{Commitment, PrivateKey, PublicKey, Signature},
     },
 };
-<<<<<<< HEAD
+use std::sync::Arc;
 use tari_crypto::{
     hash::blake2::Blake256,
     script::TariScript,
     tari_utilities::{hash::Hashable, hex::*},
 };
-=======
-use std::sync::Arc;
-use tari_crypto::tari_utilities::{hash::Hashable, hex::*};
->>>>>>> f27cc244
 
 pub fn get_mainnet_genesis_block() -> ChainBlock {
     unimplemented!()
@@ -86,11 +82,9 @@
         accumulated_blake_difficulty: 1.into(),
         target_difficulty: 1.into(),
     };
-<<<<<<< HEAD
-    ChainBlock {
-        accumulated_data,
-        block,
-    }
+    // NOTE: Panic is impossible, accumulated_data is created from the block
+    ChainBlock::try_construct(Arc::new(block), accumulated_data).unwrap()
+
 }
 
 pub fn get_weatherwax_genesis_block() -> ChainBlock {
@@ -132,10 +126,6 @@
         accumulated_data,
         block,
     }
-=======
-    // NOTE: Panic is impossible, accumulated_data is created from the block
-    ChainBlock::try_construct(Arc::new(block), accumulated_data).unwrap()
->>>>>>> f27cc244
 }
 
 #[allow(deprecated)]
@@ -306,15 +296,8 @@
         accumulated_blake_difficulty: 1.into(),
         target_difficulty: 1.into(),
     };
-<<<<<<< HEAD
-    ChainBlock {
-        accumulated_data,
-        block,
-    }
-=======
     // NOTE: Panic is impossible, accumulated_data hash is set from block
     ChainBlock::try_construct(Arc::new(block), accumulated_data).unwrap()
->>>>>>> f27cc244
 }
 
 #[allow(deprecated)]
@@ -383,40 +366,15 @@
     }
 }
 
-<<<<<<< HEAD
-pub fn get_ridcully_block_hash() -> Vec<u8> {
-    get_ridcully_genesis_block().accumulated_data.hash
-}
-
-pub fn get_stibbons_block_hash() -> Vec<u8> {
-    get_stibbons_genesis_block().accumulated_data.hash
-}
-
-pub fn get_weatherwax_block_hash() -> Vec<u8> {
-    get_weatherwax_genesis_block().accumulated_data.hash
-}
-
-pub fn get_ridcully_gen_header() -> BlockHeader {
-    get_ridcully_genesis_block().block.header
-}
-
-=======
->>>>>>> f27cc244
 #[cfg(test)]
 mod test {
     use super::*;
     use crate::transactions::types::CryptoFactories;
 
     #[test]
-<<<<<<< HEAD
     fn weatherwax_genesis_sanity_check() {
         let block = get_weatherwax_genesis_block();
-        assert_eq!(block.block.body.outputs().len(), 4001);
-=======
-    fn ridcully_genesis_sanity_check() {
-        let block = get_ridcully_genesis_block();
         assert_eq!(block.block().body.outputs().len(), 4001);
->>>>>>> f27cc244
 
         let factories = CryptoFactories::default();
         let coinbase = block.block().body.outputs().first().unwrap();
