// Copyright 2019. The Tari Project
//
// Redistribution and use in source and binary forms, with or without modification, are permitted provided that the
// following conditions are met:
//
// 1. Redistributions of source code must retain the above copyright notice, this list of conditions and the following
// disclaimer.
//
// 2. Redistributions in binary form must reproduce the above copyright notice, this list of conditions and the
// following disclaimer in the documentation and/or other materials provided with the distribution.
//
// 3. Neither the name of the copyright holder nor the names of its contributors may be used to endorse or promote
// products derived from this software without specific prior written permission.
//
// THIS SOFTWARE IS PROVIDED BY THE COPYRIGHT HOLDERS AND CONTRIBUTORS "AS IS" AND ANY EXPRESS OR IMPLIED WARRANTIES,
// INCLUDING, BUT NOT LIMITED TO, THE IMPLIED WARRANTIES OF MERCHANTABILITY AND FITNESS FOR A PARTICULAR PURPOSE ARE
// DISCLAIMED. IN NO EVENT SHALL THE COPYRIGHT HOLDER OR CONTRIBUTORS BE LIABLE FOR ANY DIRECT, INDIRECT, INCIDENTAL,
// SPECIAL, EXEMPLARY, OR CONSEQUENTIAL DAMAGES (INCLUDING, BUT NOT LIMITED TO, PROCUREMENT OF SUBSTITUTE GOODS OR
// SERVICES; LOSS OF USE, DATA, OR PROFITS; OR BUSINESS INTERRUPTION) HOWEVER CAUSED AND ON ANY THEORY OF LIABILITY,
// WHETHER IN CONTRACT, STRICT LIABILITY, OR TORT (INCLUDING NEGLIGENCE OR OTHERWISE) ARISING IN ANY WAY OUT OF THE
// USE OF THIS SOFTWARE, EVEN IF ADVISED OF THE POSSIBILITY OF SUCH DAMAGE.

use std::sync::Arc;

use chrono::DateTime;
use tari_common::configuration::Network;
use tari_common_types::types::{BulletRangeProof, Commitment, PrivateKey, PublicKey, Signature, BLOCK_HASH_LENGTH};
use tari_crypto::{
    script::TariScript,
    tari_utilities::{hash::Hashable, hex::*},
};

// This file is used to store the genesis block
use std::sync::Arc;

use chrono::DateTime;
use tari_common::configuration::Network;
use tari_common_types::types::{BulletRangeProof, Commitment, PrivateKey, PublicKey, Signature, BLOCK_HASH_LENGTH};
use tari_crypto::{
    script::TariScript,
    tari_utilities::{hash::Hashable, hex::*},
};

use crate::{
    blocks::{block::Block, BlockHeader, BlockHeaderAccumulatedData, ChainBlock},
    proof_of_work::{PowAlgorithm, ProofOfWork},
    transactions::{
        aggregated_body::AggregateBody,
        tari_amount::MicroTari,
        transaction::{KernelFeatures, OutputFeatures, OutputFlags, TransactionKernel, TransactionOutput},
    },
};
<<<<<<< HEAD

const LATEST_BLOCK_VERSION: u16 = 2;
=======
>>>>>>> 5b0c7c94

/// Returns the genesis block for the selected network.
pub fn get_genesis_block(network: Network) -> ChainBlock {
    use Network::*;
    match network {
        MainNet => get_mainnet_genesis_block(),
        Ridcully => get_ridcully_genesis_block(),
        Stibbons => unimplemented!(),
        Weatherwax => get_weatherwax_genesis_block(),
        LocalNet => get_igor_genesis_block(),
        Igor => get_igor_genesis_block(),
        Dibbler => get_dibbler_genesis_block(),
    }
}

pub fn get_mainnet_genesis_block() -> ChainBlock {
    unimplemented!()
}

pub fn get_weatherwax_genesis_block() -> ChainBlock {
    // lets get the block
    let block = get_weatherwax_genesis_block_raw();
    // Lets load in the weatherwax faucet transactions
    // let mut utxos = Vec::new();
    // let file = include_str!("faucets/weatherwax_faucet.json");
    // // last 2 lines are used for the kernel creation
    // let mut kernel: Option<TransactionKernel> = None;
    // let mut counter = 1;
    // for line in file.lines() {
    //     if counter < 4001 {
    //         let utxo: TransactionOutput = serde_json::from_str(line).unwrap();
    //         utxos.push(utxo);
    //     } else {
    //         kernel = Some(serde_json::from_str(line).unwrap());
    //     }
    //     counter += 1;
    // }
    // fix headers to new mmr roots after adding utxos
    // block.header.output_mr = from_hex("a939fda2579fb0b6fd906111f61e37c5ea23eccd8b737eb7da517fde71a98078").unwrap();
    // block.header.witness_mr = from_hex("90a557390ce185318375546cb1244ffda3bb62274cce591880e2d012c38b1755").unwrap();
    // block.header.output_mmr_size += 4000;
    // block.header.kernel_mr = from_hex("f5e08e66e9c0e5e3818d96a694f4f6eafd689f38cea2e52e771eab2cc7a3941a").unwrap();
    // block.header.kernel_mmr_size += 1;
    // block.body.add_outputs(&mut utxos);
    // block.body.add_kernels(&mut vec![kernel.unwrap()]);
    let accumulated_data = BlockHeaderAccumulatedData {
        hash: block.hash(),
        total_kernel_offset: block.header.total_kernel_offset.clone(),
        achieved_difficulty: 1.into(),
        total_accumulated_difficulty: 1,
        accumulated_monero_difficulty: 1.into(),
        accumulated_sha_difficulty: 1.into(),
        target_difficulty: 1.into(),
    };
    ChainBlock::try_construct(Arc::new(block), accumulated_data).unwrap()
}

fn get_weatherwax_genesis_block_raw() -> Block {
    let sig = Signature::new(
        PublicKey::from_hex("f2139d1cdbcfa670bbb60d4d03d9d50b0a522e674b11280e8064f6dc30e84133").unwrap(),
        PrivateKey::from_hex("3ff7522d9a744ebf99c7b6664c0e2c8c64d2a7b902a98b78964766f9f7f2b107").unwrap(),
    );
    let mut body = AggregateBody::new(
        vec![],
        vec![TransactionOutput {
            features: OutputFeatures::create_coinbase(60),
            commitment: Commitment::from_hex(
                "fadafb12de96d90042dcbf839985aadb7ae88baa3446d5c6a17937ef2b36783e",
            )
                .unwrap(),
            proof: BulletRangeProof::from_hex("845c947cbf23683f6ff6a56d0aa55fca14a618f7476d4e29348c5cbadf2bb062b8da701a0f058eb69c88492895c3f034db194f6d1b2d29ea83c1a68cbdd19a3f90ae080cfd0315bb20cd05a462c4e06e708b015da1d70c0f87e8c7413b579008e43a6c8dc1edb72b0b67612e897d251ec55798184ff35c80d18262e98034677b73f2dcc7ae25c9119900aadaf04a16068bf57b9e8b9bb694331750dc8acc6102b8961be183419dce2f96c48ced9892e4cdb091dcda0d6a0bb4ed94fc0c63ca065f25ce1e560504d49970bcaac007f33368f15ffa0dd3f56bf799b66fa684fe0fbeb882aee4a6fe05a3ca7c488a6ba22779a42f0f5d875175b8ebc517dd49df20b4f04f027b7d22b7c62cb93727f35c18a0b776d95fac4ff5405d6ed3dbb7613152178cecea4b712aa6e6701804ded71d94cf67de2e86ae401499b39de81b7344185c9eb3bd570ac6121143a690f118d9413abb894729b6b3e057f4771b2c2204285151a56695257992f2b0331f27066270718b37ab472c339d2560c1f6559f3c4ce31ec7f7e2acdbebb1715951d8177283a1ccc2f393ce292956de5db4afde419c0264d5cc4758e6e2c07b730ad43819f3761658d63794cc8071b30f9d7cd622bece4f086b0ca6a04fee888856084543a99848f06334acf48cace58e5ef8c85412017c400b4ec92481ba6d745915aef40531db73d1d84d07d7fce25737629e0fc4ee71e7d505bfd382e362cd1ac03a67c93b8f20cb4285ce240cf1e000d48332ba32e713d6cdf6266449a0a156241f7b1b36753f46f1ecb8b1836625508c5f31bc7ebc1d7cd634272be02cc109bf86983a0591bf00bacea1287233fc12324846398be07d44e8e14bd78cd548415f6de60b5a0c43a84ac29f6a8ac0b1b748dd07a8a4124625e1055b5f5b19da79c319b6e465ca5df0eb70cb4e3dc399891ce90b").unwrap(),
            // For genesis block: A default script can never be spent, intentionally
            script: TariScript::default(),
            // Script offset never checked for coinbase, thus can use default
            sender_offset_public_key: Default::default(),
            // For genesis block: Metadata signature will never be checked
            metadata_signature: Default::default(),
        }],
        vec![TransactionKernel {
            features: KernelFeatures::COINBASE_KERNEL,
            fee: MicroTari(0),
            lock_height: 0,
            excess: Commitment::from_hex(
                "f472cc347a1006b7390f9c93b3c62fba334fd99f6c9c1daf9302646cd4781f61",
            )
                .unwrap(),
            excess_sig: sig,
        }],
    );
    body.sort(1);
    // set genesis timestamp
    let genesis = DateTime::parse_from_rfc2822("07 Jul 2021 06:00:00 +0200").unwrap();
    let timestamp = genesis.timestamp() as u64;
    Block {
        header: BlockHeader {
            version: 0,
            height: 0,
            prev_hash: vec![0; BLOCK_HASH_LENGTH],
            timestamp: timestamp.into(),
            output_mr: from_hex("dcc44f39b65e5e1e526887e7d56f7b85e2ea44bd29bc5bc195e6e015d19e1c06").unwrap(),
            witness_mr: from_hex("e4d7dab49a66358379a901b9a36c10f070aa9d7bdc8ae752947b6fc4e55d255f").unwrap(),
            output_mmr_size: 1,
            kernel_mr: from_hex("589bc62ac5d9139f921c68b8075c32d8d130024acaf3196d1d6a89df601e2bcf").unwrap(),
            kernel_mmr_size: 1,
            input_mr: vec![0; BLOCK_HASH_LENGTH],
            total_kernel_offset: PrivateKey::from_hex(
                "0000000000000000000000000000000000000000000000000000000000000000",
            )
            .unwrap(),
            total_script_offset: PrivateKey::from_hex(
                "0000000000000000000000000000000000000000000000000000000000000000",
            )
            .unwrap(),
            nonce: 0,
            pow: ProofOfWork {
                pow_algo: PowAlgorithm::Sha3,
                pow_data: vec![],
            },
        },
        body,
    }
}

pub fn get_ridcully_genesis_block() -> ChainBlock {
    // lets get the block
    let mut block = get_ridcully_genesis_block_raw();
    // Lets load in the ridcully faucet tx's
    let mut utxos = Vec::new();
    let file = include_str!("faucets/ridcully_faucet.json");
    // last 2 lines are used for the kernel creation
    let mut kernel: Option<TransactionKernel> = None;
    let mut counter = 1;
    for line in file.lines() {
        if counter < 4001 {
            let utxo: TransactionOutput = serde_json::from_str(line).unwrap();
            utxos.push(utxo);
        } else {
            kernel = Some(serde_json::from_str(line).unwrap());
        }
        counter += 1;
    }
    // fix headers to new mmr roots after adding utxos
    block.header.output_mr = from_hex("a939fda2579fb0b6fd906111f61e37c5ea23eccd8b737eb7da517fde71a98078").unwrap();
    block.header.witness_mr = from_hex("90a557390ce185318375546cb1244ffda3bb62274cce591880e2d012c38b1755").unwrap();
    block.header.output_mmr_size += 4000;
    block.header.kernel_mr = from_hex("f5e08e66e9c0e5e3818d96a694f4f6eafd689f38cea2e52e771eab2cc7a3941a").unwrap();
    block.header.kernel_mmr_size += 1;
    block.body.add_outputs(&mut utxos);
    block.body.add_kernels(&mut vec![kernel.unwrap()]);
    let accumulated_data = BlockHeaderAccumulatedData {
        hash: block.hash(),
        total_kernel_offset: block.header.total_kernel_offset.clone(),
        achieved_difficulty: 1.into(),
        total_accumulated_difficulty: 1,
        accumulated_monero_difficulty: 1.into(),
        accumulated_sha_difficulty: 1.into(),
        target_difficulty: 1.into(),
    };
    // NOTE: Panic is impossible, accumulated_data hash is set from block
    ChainBlock::try_construct(Arc::new(block), accumulated_data).unwrap()
}

fn get_ridcully_genesis_block_raw() -> Block {
    let sig = Signature::new(
        PublicKey::from_hex("f2139d1cdbcfa670bbb60d4d03d9d50b0a522e674b11280e8064f6dc30e84133").unwrap(),
        PrivateKey::from_hex("3ff7522d9a744ebf99c7b6664c0e2c8c64d2a7b902a98b78964766f9f7f2b107").unwrap(),
    );
    let mut body = AggregateBody::new(
        vec![],
        vec![TransactionOutput {
            features: OutputFeatures::create_coinbase(60),
            commitment: Commitment::from_hex(
                "fadafb12de96d90042dcbf839985aadb7ae88baa3446d5c6a17937ef2b36783e",
            )
                .unwrap(),
            proof: BulletRangeProof::from_hex("845c947cbf23683f6ff6a56d0aa55fca14a618f7476d4e29348c5cbadf2bb062b8da701a0f058eb69c88492895c3f034db194f6d1b2d29ea83c1a68cbdd19a3f90ae080cfd0315bb20cd05a462c4e06e708b015da1d70c0f87e8c7413b579008e43a6c8dc1edb72b0b67612e897d251ec55798184ff35c80d18262e98034677b73f2dcc7ae25c9119900aadaf04a16068bf57b9e8b9bb694331750dc8acc6102b8961be183419dce2f96c48ced9892e4cdb091dcda0d6a0bb4ed94fc0c63ca065f25ce1e560504d49970bcaac007f33368f15ffa0dd3f56bf799b66fa684fe0fbeb882aee4a6fe05a3ca7c488a6ba22779a42f0f5d875175b8ebc517dd49df20b4f04f027b7d22b7c62cb93727f35c18a0b776d95fac4ff5405d6ed3dbb7613152178cecea4b712aa6e6701804ded71d94cf67de2e86ae401499b39de81b7344185c9eb3bd570ac6121143a690f118d9413abb894729b6b3e057f4771b2c2204285151a56695257992f2b0331f27066270718b37ab472c339d2560c1f6559f3c4ce31ec7f7e2acdbebb1715951d8177283a1ccc2f393ce292956de5db4afde419c0264d5cc4758e6e2c07b730ad43819f3761658d63794cc8071b30f9d7cd622bece4f086b0ca6a04fee888856084543a99848f06334acf48cace58e5ef8c85412017c400b4ec92481ba6d745915aef40531db73d1d84d07d7fce25737629e0fc4ee71e7d505bfd382e362cd1ac03a67c93b8f20cb4285ce240cf1e000d48332ba32e713d6cdf6266449a0a156241f7b1b36753f46f1ecb8b1836625508c5f31bc7ebc1d7cd634272be02cc109bf86983a0591bf00bacea1287233fc12324846398be07d44e8e14bd78cd548415f6de60b5a0c43a84ac29f6a8ac0b1b748dd07a8a4124625e1055b5f5b19da79c319b6e465ca5df0eb70cb4e3dc399891ce90b").unwrap(),
            // For genesis block: A default script can never be spent, intentionally
            script: TariScript::default(),
            // Script offset never checked for coinbase, thus can use default
            sender_offset_public_key: Default::default(),
            // For genesis block: Metadata signature will never be checked
            metadata_signature: Default::default(),
        }],
        vec![TransactionKernel {
            features: KernelFeatures::COINBASE_KERNEL,
            fee: MicroTari(0),
            lock_height: 0,
            excess: Commitment::from_hex(
                "f472cc347a1006b7390f9c93b3c62fba334fd99f6c9c1daf9302646cd4781f61",
            )
                .unwrap(),
            excess_sig: sig,
        }],
    );
    body.sort(1);
    Block {
        header: BlockHeader {
            version: 0,
            height: 0,
            prev_hash: vec![0; BLOCK_HASH_LENGTH],
            timestamp: 1_603_843_200.into(), // 10/28/2020 @ 12:00am (UTC)
            output_mr: from_hex("dcc44f39b65e5e1e526887e7d56f7b85e2ea44bd29bc5bc195e6e015d19e1c06").unwrap(),
            witness_mr: from_hex("e4d7dab49a66358379a901b9a36c10f070aa9d7bdc8ae752947b6fc4e55d255f").unwrap(),
            output_mmr_size: 1,
            kernel_mr: from_hex("589bc62ac5d9139f921c68b8075c32d8d130024acaf3196d1d6a89df601e2bcf").unwrap(),
            kernel_mmr_size: 1,
            input_mr: vec![0; BLOCK_HASH_LENGTH],
            total_kernel_offset: PrivateKey::from_hex(
                "0000000000000000000000000000000000000000000000000000000000000000",
            )
            .unwrap(),
            total_script_offset: PrivateKey::from_hex(
                "0000000000000000000000000000000000000000000000000000000000000000",
            )
            .unwrap(),
            nonce: 0,
            pow: ProofOfWork {
                pow_algo: PowAlgorithm::Sha3,
                pow_data: vec![],
            },
        },
        body,
    }
}

pub fn get_igor_genesis_block() -> ChainBlock {
    // lets get the block
    let block = get_igor_genesis_block_raw();

    let accumulated_data = BlockHeaderAccumulatedData {
        hash: block.hash(),
        total_kernel_offset: block.header.total_kernel_offset.clone(),
        achieved_difficulty: 1.into(),
        total_accumulated_difficulty: 1,
        accumulated_monero_difficulty: 1.into(),
        accumulated_sha_difficulty: 1.into(),
        target_difficulty: 1.into(),
    };
    ChainBlock::try_construct(Arc::new(block), accumulated_data).unwrap()
}

fn get_igor_genesis_block_raw() -> Block {
    let sig = Signature::new(
        PublicKey::from_hex("f2139d1cdbcfa670bbb60d4d03d9d50b0a522e674b11280e8064f6dc30e84133").unwrap(),
        PrivateKey::from_hex("3ff7522d9a744ebf99c7b6664c0e2c8c64d2a7b902a98b78964766f9f7f2b107").unwrap(),
    );
    let mut body = AggregateBody::new(
        vec![],
        vec![TransactionOutput {
            features: OutputFeatures {
                flags: OutputFlags::COINBASE_OUTPUT,
                maturity: 60,
               .. Default::default()
            },
            commitment: Commitment::from_hex(
                "fadafb12de96d90042dcbf839985aadb7ae88baa3446d5c6a17937ef2b36783e",
            )
                .unwrap(),
            proof: BulletRangeProof::from_hex("845c947cbf23683f6ff6a56d0aa55fca14a618f7476d4e29348c5cbadf2bb062b8da701a0f058eb69c88492895c3f034db194f6d1b2d29ea83c1a68cbdd19a3f90ae080cfd0315bb20cd05a462c4e06e708b015da1d70c0f87e8c7413b579008e43a6c8dc1edb72b0b67612e897d251ec55798184ff35c80d18262e98034677b73f2dcc7ae25c9119900aadaf04a16068bf57b9e8b9bb694331750dc8acc6102b8961be183419dce2f96c48ced9892e4cdb091dcda0d6a0bb4ed94fc0c63ca065f25ce1e560504d49970bcaac007f33368f15ffa0dd3f56bf799b66fa684fe0fbeb882aee4a6fe05a3ca7c488a6ba22779a42f0f5d875175b8ebc517dd49df20b4f04f027b7d22b7c62cb93727f35c18a0b776d95fac4ff5405d6ed3dbb7613152178cecea4b712aa6e6701804ded71d94cf67de2e86ae401499b39de81b7344185c9eb3bd570ac6121143a690f118d9413abb894729b6b3e057f4771b2c2204285151a56695257992f2b0331f27066270718b37ab472c339d2560c1f6559f3c4ce31ec7f7e2acdbebb1715951d8177283a1ccc2f393ce292956de5db4afde419c0264d5cc4758e6e2c07b730ad43819f3761658d63794cc8071b30f9d7cd622bece4f086b0ca6a04fee888856084543a99848f06334acf48cace58e5ef8c85412017c400b4ec92481ba6d745915aef40531db73d1d84d07d7fce25737629e0fc4ee71e7d505bfd382e362cd1ac03a67c93b8f20cb4285ce240cf1e000d48332ba32e713d6cdf6266449a0a156241f7b1b36753f46f1ecb8b1836625508c5f31bc7ebc1d7cd634272be02cc109bf86983a0591bf00bacea1287233fc12324846398be07d44e8e14bd78cd548415f6de60b5a0c43a84ac29f6a8ac0b1b748dd07a8a4124625e1055b5f5b19da79c319b6e465ca5df0eb70cb4e3dc399891ce90b").unwrap(),
            // For genesis block: A default script can never be spent, intentionally
            script: TariScript::default(),
            // Script offset never checked for coinbase, thus can use default
            sender_offset_public_key: Default::default(),
            // For genesis block: Metadata signature will never be checked
            metadata_signature: Default::default(),
        }],
        vec![TransactionKernel {
            features: KernelFeatures::COINBASE_KERNEL,
            fee: MicroTari(0),
            lock_height: 0,
            excess: Commitment::from_hex(
                "f472cc347a1006b7390f9c93b3c62fba334fd99f6c9c1daf9302646cd4781f61",
            )
                .unwrap(),
            excess_sig: sig,
        }],
    );
    body.sort(1);
    // set genesis timestamp
    let genesis = DateTime::parse_from_rfc2822("31 Oct 2021 06:00:00 +0200").unwrap();
    let timestamp = genesis.timestamp() as u64;
    Block {
        header: BlockHeader {
            version: LATEST_BLOCK_VERSION,
            height: 0,
            prev_hash: vec![0; BLOCK_HASH_LENGTH],
            timestamp: timestamp.into(),
            output_mr: from_hex("dcc44f39b65e5e1e526887e7d56f7b85e2ea44bd29bc5bc195e6e015d19e1c06").unwrap(),
            witness_mr: from_hex("e4d7dab49a66358379a901b9a36c10f070aa9d7bdc8ae752947b6fc4e55d255f").unwrap(),
            output_mmr_size: 1,
            kernel_mr: from_hex("589bc62ac5d9139f921c68b8075c32d8d130024acaf3196d1d6a89df601e2bcf").unwrap(),
            kernel_mmr_size: 1,
            input_mr: vec![0; BLOCK_HASH_LENGTH],
            total_kernel_offset: PrivateKey::from_hex(
                "0000000000000000000000000000000000000000000000000000000000000000",
            )
            .unwrap(),
            total_script_offset: PrivateKey::from_hex(
                "0000000000000000000000000000000000000000000000000000000000000000",
            )
            .unwrap(),
            nonce: 0,
            pow: ProofOfWork {
                pow_algo: PowAlgorithm::Sha3,
                pow_data: vec![],
            },
        },
        body,
    }
}

pub fn get_dibbler_genesis_block() -> ChainBlock {
    // lets get the block
    let block = get_dibbler_genesis_block_raw();

    let accumulated_data = BlockHeaderAccumulatedData {
        hash: block.hash(),
        total_kernel_offset: block.header.total_kernel_offset.clone(),
        achieved_difficulty: 1.into(),
        total_accumulated_difficulty: 1,
        accumulated_monero_difficulty: 1.into(),
        accumulated_sha_difficulty: 1.into(),
        target_difficulty: 1.into(),
    };
    ChainBlock::try_construct(Arc::new(block), accumulated_data).unwrap()
}

fn get_dibbler_genesis_block_raw() -> Block {
    let sig = Signature::new(
        PublicKey::from_hex("6e6b47d8f6c654367858204b4277d854f78e0267baaf26cd513813ee23c16969").unwrap(),
        PrivateKey::from_hex("92a310f7bbb351850e599ac6719d530625643fad74cb2902ab4adaf9207ff60d").unwrap(),
    );
    let mut body = AggregateBody::new(
        vec![],
        vec![TransactionOutput {
            features: OutputFeatures {
                flags: OutputFlags::COINBASE_OUTPUT,
                maturity: 60,
                ..Default::default()
            },
            commitment: Commitment::from_hex(
                "c44428c3c707009befb074fb6db679049fd1a6c9b0466b281945c12670e8d706",
            )
                .unwrap(),
            proof: BulletRangeProof::from_hex("72101d8e581bb12bf153bed6eb321dd151e94e5d966e7545504b2f73a2cfda43bce0d87a9c0b4008762d30edaa4574b787824614b2f150e6456b609a7c2640603cc06570b44c60eeec2b88dc43a2aea484f357ef14ecb078a1f80f40b57d3812beab3a6fe23cacb3644b16967fdfd390daa6443fc03f711b001e9fe551f9f979db76189f4e17ed648bcfa419abd455bb5ec40e1801302d8cb870a3fbe4ad760a7dece961bff85989a75216f24c342c266f8819df33805e1df3dab7e6b8451007c58192a9bc3e660324309e0c34a3a67bab78156cc2443c7718a351136905a80af0268b08fb015b2b32cd6a9f6d839716cf549303c6c34a9db0f92e015a32414bfa5c680cf51439c9810a0783a51cc6176e52bddfd98bad7897742e9c107732791a5047022ec1f4e3c7569214e79cb1903131e43c2a2bd537c0ef04904e667a46961a5961340e17b38ac511176adfb0f94dd3b112589ef35b42c2745dd1d9ed5acadfd3226c51fed42f71c0cacbfefd05abe5d7dc7f799d7f2147c7803762cb1bc0da30fa9eca2e9748f9a55e19fb5ffad19865d370850a98bb165649c7a2814d147718ae8e58d126b7acb3500ce871d709083917873a8618ef04d364376ac142721c6d86c8b4a8d45cbf62310c18656ff950302a6fffc56ca1160e6496be756f40769bfc259043904d9d2c94bb9d69d842dc0bea5dcd708c1d96e47dba856d5cb46f0c69f67a02ec8da5ed5cc96d5f4a375059c2f38607da525e51453040d6647870a4ab6a7656cb5e2161412d1cb5284ba2abe7a21966f6ef3c615a9e4507711880fdb192277d1255318a4a5a9ff3b55a861bcadbee41e9fa653515a24bef2d6adf2db066c59c89bcc8b131dacb20f3f7390922a8a69c7105bb53e204f5e009eed3f5838b8d95e6cd1f00721c21f48419597ece1611b83c6b53abc2dd1b1804").unwrap(),
            // For genesis block: A default script can never be spent, intentionally
            script: TariScript::default(),
            // Script offset never checked for coinbase, thus can use default
            sender_offset_public_key: Default::default(),
            // For genesis block: Metadata signature will never be checked
            metadata_signature: Default::default(),
        }],
        vec![TransactionKernel {
            features: KernelFeatures::COINBASE_KERNEL,
            fee: MicroTari(0),
            lock_height: 0,
            excess: Commitment::from_hex("d0d8c0f6ba4913fd6f30595e0d7268e108cfbc8ae4a602dc6a33daf67fca434e").unwrap(),
            excess_sig: sig,
        }],
    );
    body.sort(2);
    // set genesis timestamp
    let genesis = DateTime::parse_from_rfc2822("31 Oct 2021 00:00:00 +0200").unwrap();
    let timestamp = genesis.timestamp() as u64;
    Block {
        header: BlockHeader {
            version: LATEST_BLOCK_VERSION,
            height: 0,
            prev_hash: vec![0; BLOCK_HASH_LENGTH],
            timestamp: timestamp.into(),
            output_mr: from_hex("aba0712711944acb920b549c196973c7cccdb38725eb595dbc5da5b33ce0220a").unwrap(),
            witness_mr: from_hex("a84f23daa5f85af99f97fb2b13262d61f09e1059a625fb479c1926d2c63948bc").unwrap(),
            output_mmr_size: 1,
            kernel_mr: from_hex("12624ca9347f092db4fb832f122221d2a2514978ecf44def0438f53001253367").unwrap(),
            kernel_mmr_size: 1,
            input_mr: vec![0; BLOCK_HASH_LENGTH],
            total_kernel_offset: PrivateKey::from_hex(
                "0000000000000000000000000000000000000000000000000000000000000000",
            )
            .unwrap(),
            total_script_offset: PrivateKey::from_hex(
                "0000000000000000000000000000000000000000000000000000000000000000",
            )
            .unwrap(),
            nonce: 0,
            pow: ProofOfWork {
                pow_algo: PowAlgorithm::Sha3,
                pow_data: vec![],
            },
        },
        body,
    }
}

#[cfg(test)]
mod test {
    use super::*;
    use crate::transactions::CryptoFactories;

    #[test]
    fn weatherwax_genesis_sanity_check() {
        let block = get_weatherwax_genesis_block();
        assert_eq!(block.block().body.outputs().len(), 1);

        let factories = CryptoFactories::default();
        let coinbase = block.block().body.outputs().first().unwrap();
        assert!(coinbase.is_coinbase());
        coinbase.verify_range_proof(&factories.range_proof).unwrap();
        assert_eq!(block.block().body.kernels().len(), 1);
        for kernel in block.block().body.kernels() {
            kernel.verify_signature().unwrap();
        }

        let coinbase_kernel = block.block().body.kernels().first().unwrap();
        assert!(coinbase_kernel.features.contains(KernelFeatures::COINBASE_KERNEL));
    }

    #[test]
    fn dibbler_genesis_sanity_check() {
        let block = get_dibbler_genesis_block();
        assert_eq!(block.block().body.outputs().len(), 1);

        let factories = CryptoFactories::default();
        let coinbase = block.block().body.outputs().first().unwrap();
        assert!(coinbase.is_coinbase());
        coinbase.verify_range_proof(&factories.range_proof).unwrap();
        assert_eq!(block.block().body.kernels().len(), 1);
        for kernel in block.block().body.kernels() {
            kernel.verify_signature().unwrap();
        }

        let coinbase_kernel = block.block().body.kernels().first().unwrap();
        assert!(coinbase_kernel.features.contains(KernelFeatures::COINBASE_KERNEL));
    }
}<|MERGE_RESOLUTION|>--- conflicted
+++ resolved
@@ -50,11 +50,6 @@
         transaction::{KernelFeatures, OutputFeatures, OutputFlags, TransactionKernel, TransactionOutput},
     },
 };
-<<<<<<< HEAD
-
-const LATEST_BLOCK_VERSION: u16 = 2;
-=======
->>>>>>> 5b0c7c94
 
 /// Returns the genesis block for the selected network.
 pub fn get_genesis_block(network: Network) -> ChainBlock {
