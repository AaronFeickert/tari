--- conflicted
+++ resolved
@@ -29,15 +29,8 @@
 
 pub mod blockchain;
 use crate::{
-<<<<<<< HEAD
-    blocks::{Block, BlockHeader},
-    chain_storage::{BlockHeaderAccumulatedData, ChainHeader},
-    consensus::ConsensusManager,
-=======
     blocks::{Block, BlockHeader, BlockHeaderAccumulatedData, ChainHeader},
     consensus::{ConsensusConstants, ConsensusManager},
-    crypto::tari_utilities::Hashable,
->>>>>>> 9bd47609
     proof_of_work::{sha3_difficulty, AchievedTargetDifficulty, Difficulty},
     transactions::{
         transaction::{Transaction, UnblindedOutput},
