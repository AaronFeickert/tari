--- conflicted
+++ resolved
@@ -37,9 +37,6 @@
     iterators::NonOverlappingIntegerPairIter,
     transactions::{
         aggregated_body::AggregateBody,
-<<<<<<< HEAD
-        transaction::{KernelSum, TransactionError, TransactionInput, TransactionKernel, TransactionOutput},
-=======
         transaction::{
             KernelSum,
             OutputFlags,
@@ -48,7 +45,6 @@
             TransactionKernel,
             TransactionOutput,
         },
->>>>>>> 5ec29754
         CryptoFactories,
     },
     validation::{
