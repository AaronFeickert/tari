[package]
name = "test_faucet"
<<<<<<< HEAD
version = "0.8.9"
=======
version = "0.8.10"
>>>>>>> f27cc244
authors = ["The Tari Development Community"]
edition = "2018"

# See more keys and their definitions at https://doc.rust-lang.org/cargo/reference/manifest.html

[dependencies]
tari_utilities = "^0.3"
serde = { version = "1.0.97", features = ["derive"] }
serde_json = "1.0"
rand = "0.7.2"
tari_crypto = { git = "ssh://git@github.com/tari-project/tari-crypto.git", branch = "main" }

[dependencies.tari_core]
version = "^0.8"
path = "../../base_layer/core/"
default-features = false
features = ["transactions", "avx2"]

[dependencies.tokio]
version = "^0.2.10"
default-features = false
features = ["fs", "blocking", "stream", "rt-threaded", "macros", "io-util", "sync"]<|MERGE_RESOLUTION|>--- conflicted
+++ resolved
@@ -1,10 +1,6 @@
 [package]
 name = "test_faucet"
-<<<<<<< HEAD
-version = "0.8.9"
-=======
 version = "0.8.10"
->>>>>>> f27cc244
 authors = ["The Tari Development Community"]
 edition = "2018"
 
