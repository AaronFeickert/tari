// Copyright 2021. The Tari Project
//
// Redistribution and use in source and binary forms, with or without modification, are permitted provided that the
// following conditions are met:
//
// 1. Redistributions of source code must retain the above copyright notice, this list of conditions and the following
// disclaimer.
//
// 2. Redistributions in binary form must reproduce the above copyright notice, this list of conditions and the
// following disclaimer in the documentation and/or other materials provided with the distribution.
//
// 3. Neither the name of the copyright holder nor the names of its contributors may be used to endorse or promote
// products derived from this software without specific prior written permission.
//
// THIS SOFTWARE IS PROVIDED BY THE COPYRIGHT HOLDERS AND CONTRIBUTORS "AS IS" AND ANY EXPRESS OR IMPLIED WARRANTIES,
// INCLUDING, BUT NOT LIMITED TO, THE IMPLIED WARRANTIES OF MERCHANTABILITY AND FITNESS FOR A PARTICULAR PURPOSE ARE
// DISCLAIMED. IN NO EVENT SHALL THE COPYRIGHT HOLDER OR CONTRIBUTORS BE LIABLE FOR ANY DIRECT, INDIRECT, INCIDENTAL,
// SPECIAL, EXEMPLARY, OR CONSEQUENTIAL DAMAGES (INCLUDING, BUT NOT LIMITED TO, PROCUREMENT OF SUBSTITUTE GOODS OR
// SERVICES; LOSS OF USE, DATA, OR PROFITS; OR BUSINESS INTERRUPTION) HOWEVER CAUSED AND ON ANY THEORY OF LIABILITY,
// WHETHER IN CONTRACT, STRICT LIABILITY, OR TORT (INCLUDING NEGLIGENCE OR OTHERWISE) ARISING IN ANY WAY OUT OF THE
// USE OF THIS SOFTWARE, EVEN IF ADVISED OF THE POSSIBILITY OF SUCH DAMAGE.
//
use config::MinerConfig;
use futures::stream::StreamExt;
use log::*;

mod config;
mod difficulty;
mod errors;
mod miner;
mod stratum;
mod utils;

use crate::{
    miner::MiningReport,
    stratum::{
        stratum_controller::controller::Controller,
        stratum_miner::miner::StratumMiner,
        stratum_statistics::stats::Statistics,
    },
};
use errors::{err_empty, MinerError};
use miner::Miner;
use std::{
    convert::TryFrom,
    sync::{
        atomic::{AtomicBool, Ordering},
        Arc,
        RwLock,
    },
    thread,
    time::Instant,
};
use tari_app_grpc::tari_rpc::{base_node_client::BaseNodeClient, wallet_client::WalletClient};
use tari_app_utilities::initialization::init_configuration;
use tari_common::{
    configuration::bootstrap::ApplicationType,
    exit_codes::{ExitCodes, ExitCodes::ConfigError},
    ConfigBootstrap,
    DefaultConfigLoader,
    GlobalConfig,
};
<<<<<<< HEAD
use tari_common::{configuration::bootstrap::ApplicationType, ConfigBootstrap, DefaultConfigLoader};
=======
>>>>>>> 9bd47609
use tari_core::blocks::BlockHeader;
use tari_crypto::{ristretto::RistrettoPublicKey, tari_utilities::hex::Hex};
use tokio::{runtime::Runtime, time::sleep};
use tonic::transport::Channel;
use utils::{coinbase_request, extract_outputs_and_kernels};

pub const LOG_TARGET: &str = "tari_mining_node::miner::main";
pub const LOG_TARGET_FILE: &str = "tari_mining_node::logging::miner::main";

/// Application entry point
fn main() {
    let rt = Runtime::new().expect("Failed to start tokio runtime");
    match rt.block_on(main_inner()) {
        Ok(_) => std::process::exit(0),
        Err(exit_code) => {
            eprintln!("Fatal error: {:?}", exit_code);
            error!(target: LOG_TARGET, "Exiting with code: {:?}", exit_code);
            std::process::exit(exit_code.as_i32())
        },
    }
}

async fn main_inner() -> Result<(), ExitCodes> {
    let (bootstrap, global, cfg) = init_configuration(ApplicationType::MiningNode)?;
    let mut config = <MinerConfig as DefaultConfigLoader>::load_from(&cfg).expect("Failed to load config");
    config.mine_on_tip_only = global.mine_on_tip_only;
    config.num_mining_threads = global.num_mining_threads;
    config.validate_tip_timeout_sec = global.validate_tip_timeout_sec;
    config.mining_worker_name = global.mining_worker_name.clone();
    config.mining_wallet_address = global.mining_wallet_address.clone();
    config.mining_pool_address = global.mining_pool_address.clone();
    debug!(target: LOG_TARGET_FILE, "{:?}", bootstrap);
    debug!(target: LOG_TARGET_FILE, "{:?}", config);

    if !config.mining_wallet_address.is_empty() && !config.mining_pool_address.is_empty() {
        let url = config.mining_pool_address.clone();
        let mut miner_address = config.mining_wallet_address.clone();
        let _ = RistrettoPublicKey::from_hex(&miner_address)
            .map_err(|_| ConfigError("Miner is not configured with a valid wallet address.".to_string()))?;
        if !config.mining_worker_name.is_empty() {
            miner_address += &format!("{}{}", ".", &config.mining_worker_name);
        }
        let stats = Arc::new(RwLock::new(Statistics::default()));
        let mut mc = Controller::new(stats.clone()).unwrap_or_else(|e| {
            debug!(target: LOG_TARGET_FILE, "Error loading mining controller: {}", e);
            panic!("Error loading mining controller: {}", e);
        });
        let cc =
            stratum::controller::Controller::new(&url, Some(miner_address), None, None, mc.tx.clone(), stats.clone())
                .unwrap_or_else(|e| {
                    debug!(
                        target: LOG_TARGET_FILE,
                        "Error loading stratum client controller: {:?}", e
                    );
                    panic!("Error loading stratum client controller: {:?}", e);
                });
        let miner_stopped = Arc::new(AtomicBool::new(false));
        let client_stopped = Arc::new(AtomicBool::new(false));

        mc.set_client_tx(cc.tx.clone());
        let mut miner = StratumMiner::new(config, stats);
        if let Err(e) = miner.start_solvers() {
            println!("Error. Please check logs for further info.");
            println!("Error details:");
            println!("{:?}", e);
            println!("Exiting");
        }

        let miner_stopped_internal = miner_stopped.clone();
        let _ = thread::Builder::new()
            .name("mining_controller".to_string())
            .spawn(move || {
                if let Err(e) = mc.run(miner) {
                    error!(target: LOG_TARGET, "Error. Please check logs for further info: {:?}", e);
                    return;
                }
                miner_stopped_internal.store(true, Ordering::Relaxed);
            });

        let client_stopped_internal = client_stopped.clone();
        let _ = thread::Builder::new()
            .name("client_controller".to_string())
            .spawn(move || {
                cc.run();
                client_stopped_internal.store(true, Ordering::Relaxed);
            });

        loop {
            if miner_stopped.load(Ordering::Relaxed) && client_stopped.load(Ordering::Relaxed) {
                thread::sleep(std::time::Duration::from_millis(100));
                break;
            }
            thread::sleep(std::time::Duration::from_millis(100));
        }
        Ok(())
    } else {
        config.mine_on_tip_only = global.mine_on_tip_only;
<<<<<<< HEAD
        debug!("mine_on_tip_only is {}", config.mine_on_tip_only);

        let (mut node_conn, mut wallet_conn) = connect(&config).await.map_err(ExitCodes::grpc)?;
=======
        debug!(
            target: LOG_TARGET_FILE,
            "mine_on_tip_only is {}", config.mine_on_tip_only
        );
        let (mut node_conn, mut wallet_conn) = connect(&config, &global).await.map_err(ExitCodes::grpc)?;
>>>>>>> 9bd47609

        let mut blocks_found: u64 = 0;
        loop {
            debug!(target: LOG_TARGET_FILE, "Starting new mining cycle");
            match mining_cycle(&mut node_conn, &mut wallet_conn, &config, &bootstrap).await {
                err @ Err(MinerError::GrpcConnection(_)) | err @ Err(MinerError::GrpcStatus(_)) => {
                    // Any GRPC error we will try to reconnect with a standard delay
                    error!(target: LOG_TARGET, "Connection error: {:?}", err);
                    loop {
                        debug!(target: LOG_TARGET_FILE, "Holding for {:?}", config.wait_timeout());
                        sleep(config.wait_timeout()).await;
                        match connect(&config).await {
                            Ok((nc, wc)) => {
                                node_conn = nc;
                                wallet_conn = wc;
                                break;
                            },
                            Err(err) => {
                                error!(target: LOG_TARGET, "Connection error: {:?}", err);
                                continue;
                            },
                        }
                    }
                },
                Err(MinerError::MineUntilHeightReached(h)) => {
                    info!(
                        target: LOG_TARGET,
                        "Prescribed blockchain height {} reached. Aborting ...", h
                    );
                    return Ok(());
                },
                Err(MinerError::MinerLostBlock(h)) => {
                    info!(
                        target: LOG_TARGET,
                        "Height {} already mined by other node. Restarting ...", h
                    );
                },
                Err(err) => {
                    error!(target: LOG_TARGET, "Error: {:?}", err);
                    debug!(target: LOG_TARGET_FILE, "Holding for {:?}", config.wait_timeout());
                    sleep(config.wait_timeout()).await;
                },
                Ok(submitted) => {
                    if submitted {
                        blocks_found += 1;
                    }
                    if let Some(max_blocks) = bootstrap.miner_max_blocks {
                        if blocks_found >= max_blocks {
                            return Ok(());
                        }
                    }
                },
            }
        }
    }
}

<<<<<<< HEAD
async fn connect(config: &MinerConfig) -> Result<(BaseNodeClient<Channel>, WalletClient<Channel>), MinerError> {
    let base_node_addr = config.base_node_grpc_address.clone();
    info!("Connecting to base node at {}", base_node_addr);
    let node_conn = BaseNodeClient::connect(base_node_addr).await?;
    let wallet_addr = config.wallet_grpc_address.clone();
    info!("Connecting to wallet at {}", wallet_addr);
    let wallet_conn = WalletClient::connect(wallet_addr).await?;
=======
async fn connect(
    config: &MinerConfig,
    global: &GlobalConfig,
) -> Result<(BaseNodeClient<Channel>, WalletClient<Channel>), MinerError> {
    let base_node_addr = config.base_node_addr(global);
    info!(target: LOG_TARGET, "Connecting to base node at {}", base_node_addr);
    let node_conn = BaseNodeClient::connect(base_node_addr.clone()).await?;
    let wallet_addr = config.wallet_addr(global);
    info!(target: LOG_TARGET, "Connecting to wallet at {}", wallet_addr);
    let wallet_conn = WalletClient::connect(wallet_addr.clone()).await?;
>>>>>>> 9bd47609

    Ok((node_conn, wallet_conn))
}

async fn mining_cycle(
    node_conn: &mut BaseNodeClient<Channel>,
    wallet_conn: &mut WalletClient<Channel>,
    config: &MinerConfig,
    bootstrap: &ConfigBootstrap,
) -> Result<bool, MinerError> {
    // 1. Receive new block template
    let template = node_conn
        .get_new_block_template(config.pow_algo_request())
        .await?
        .into_inner();
    let mut block_template = template
        .new_block_template
        .clone()
        .ok_or_else(|| err_empty("new_block_template"))?;

    // Validate that template is on tip
    if config.mine_on_tip_only {
        let height = block_template
            .header
            .as_ref()
            .ok_or_else(|| err_empty("header"))?
            .height;
        validate_tip(node_conn, height, bootstrap.mine_until_height).await?;
    }

    // 2. Get coinbase from wallet and add it to new block template body
    let request = coinbase_request(&template)?;
    let coinbase = wallet_conn.get_coinbase(request).await?.into_inner();
    let (output, kernel) = extract_outputs_and_kernels(coinbase)?;
    let body = block_template
        .body
        .as_mut()
        .ok_or_else(|| err_empty("new_block_template.body"))?;
    body.outputs.push(output);
    body.kernels.push(kernel);
    let target_difficulty = template
        .miner_data
        .ok_or_else(|| err_empty("miner_data"))?
        .target_difficulty;

    // 3. Receive new block data
    let block_result = node_conn.get_new_block(block_template).await?.into_inner();
    let block = block_result.block.ok_or_else(|| err_empty("block"))?;
    let header = block.clone().header.ok_or_else(|| err_empty("block.header"))?;

    // 4. Initialize miner and start receiving mining statuses in the loop
    let mut reports = Miner::init_mining(header.clone(), target_difficulty, config.num_mining_threads);
    let mut reporting_timeout = Instant::now();
    let mut block_submitted = false;
    while let Some(report) = reports.next().await {
        if let Some(header) = report.header.clone() {
            let mut submit = true;
            if let Some(min_diff) = bootstrap.miner_min_diff {
                if report.difficulty < min_diff {
                    submit = false;
                    debug!(
                        target: LOG_TARGET_FILE,
                        "Mined difficulty {} below minimum difficulty {}. Not submitting.", report.difficulty, min_diff
                    );
                }
            }
            if let Some(max_diff) = bootstrap.miner_max_diff {
                if report.difficulty > max_diff {
                    submit = false;
                    debug!(
                        target: LOG_TARGET_FILE,
                        "Mined difficulty {} greater than maximum difficulty {}. Not submitting.",
                        report.difficulty,
                        max_diff
                    );
                }
            }
            if submit {
                // Mined a block fitting the difficulty
                let block_header = BlockHeader::try_from(header.clone()).map_err(MinerError::Conversion)?;
                info!(
                    target: LOG_TARGET,
                    "Miner {} found block header {} with difficulty {:?}",
                    report.miner,
                    block_header,
                    report.difficulty,
                );
                let mut mined_block = block.clone();
                mined_block.header = Some(header);
                // 5. Sending block to the node
                node_conn.submit_block(mined_block).await?;
                block_submitted = true;
                break;
            } else {
                display_report(&report, config).await;
            }
        } else {
            display_report(&report, config).await;
        }
        if config.mine_on_tip_only && reporting_timeout.elapsed() > config.validate_tip_interval() {
            validate_tip(node_conn, report.height, bootstrap.mine_until_height).await?;
            reporting_timeout = Instant::now();
        }
    }

    // Not waiting for threads to stop, they should stop in a short while after `reports` dropped
    Ok(block_submitted)
}

async fn display_report(report: &MiningReport, config: &MinerConfig) {
    let hashrate = report.hashes as f64 / report.elapsed.as_micros() as f64;
    debug!(
        target: LOG_TARGET_FILE,
        "Miner {} reported {:.2}MH/s with total {:.2}MH/s over {} threads. Height: {}. Target: {})",
        report.miner,
        hashrate,
        hashrate * config.num_mining_threads as f64,
        config.num_mining_threads,
        report.height,
        report.target_difficulty,
    );
}

/// If config
async fn validate_tip(
    node_conn: &mut BaseNodeClient<Channel>,
    height: u64,
    mine_until_height: Option<u64>,
) -> Result<(), MinerError> {
    let tip = node_conn
        .get_tip_info(tari_app_grpc::tari_rpc::Empty {})
        .await?
        .into_inner();
    let longest_height = tip.clone().metadata.unwrap().height_of_longest_chain;
    if let Some(height) = mine_until_height {
        if longest_height >= height {
            return Err(MinerError::MineUntilHeightReached(height));
        }
    }
    if height <= longest_height {
        return Err(MinerError::MinerLostBlock(height));
    }
    if !tip.initial_sync_achieved || tip.metadata.is_none() {
        return Err(MinerError::NodeNotReady);
    }
    if height <= longest_height {
        return Err(MinerError::MinerLostBlock(height));
    }
    Ok(())
}<|MERGE_RESOLUTION|>--- conflicted
+++ resolved
@@ -60,10 +60,6 @@
     DefaultConfigLoader,
     GlobalConfig,
 };
-<<<<<<< HEAD
-use tari_common::{configuration::bootstrap::ApplicationType, ConfigBootstrap, DefaultConfigLoader};
-=======
->>>>>>> 9bd47609
 use tari_core::blocks::BlockHeader;
 use tari_crypto::{ristretto::RistrettoPublicKey, tari_utilities::hex::Hex};
 use tokio::{runtime::Runtime, time::sleep};
@@ -161,17 +157,11 @@
         Ok(())
     } else {
         config.mine_on_tip_only = global.mine_on_tip_only;
-<<<<<<< HEAD
-        debug!("mine_on_tip_only is {}", config.mine_on_tip_only);
-
-        let (mut node_conn, mut wallet_conn) = connect(&config).await.map_err(ExitCodes::grpc)?;
-=======
         debug!(
             target: LOG_TARGET_FILE,
             "mine_on_tip_only is {}", config.mine_on_tip_only
         );
-        let (mut node_conn, mut wallet_conn) = connect(&config, &global).await.map_err(ExitCodes::grpc)?;
->>>>>>> 9bd47609
+        let (mut node_conn, mut wallet_conn) = connect(&config).await.map_err(ExitCodes::grpc)?;
 
         let mut blocks_found: u64 = 0;
         loop {
@@ -229,26 +219,13 @@
     }
 }
 
-<<<<<<< HEAD
 async fn connect(config: &MinerConfig) -> Result<(BaseNodeClient<Channel>, WalletClient<Channel>), MinerError> {
     let base_node_addr = config.base_node_grpc_address.clone();
-    info!("Connecting to base node at {}", base_node_addr);
+    info!(target: LOG_TARGET, "Connecting to base node at {}", base_node_addr);
     let node_conn = BaseNodeClient::connect(base_node_addr).await?;
     let wallet_addr = config.wallet_grpc_address.clone();
-    info!("Connecting to wallet at {}", wallet_addr);
+    info!(target: LOG_TARGET, "Connecting to wallet at {}", wallet_addr);
     let wallet_conn = WalletClient::connect(wallet_addr).await?;
-=======
-async fn connect(
-    config: &MinerConfig,
-    global: &GlobalConfig,
-) -> Result<(BaseNodeClient<Channel>, WalletClient<Channel>), MinerError> {
-    let base_node_addr = config.base_node_addr(global);
-    info!(target: LOG_TARGET, "Connecting to base node at {}", base_node_addr);
-    let node_conn = BaseNodeClient::connect(base_node_addr.clone()).await?;
-    let wallet_addr = config.wallet_addr(global);
-    info!(target: LOG_TARGET, "Connecting to wallet at {}", wallet_addr);
-    let wallet_conn = WalletClient::connect(wallet_addr.clone()).await?;
->>>>>>> 9bd47609
 
     Ok((node_conn, wallet_conn))
 }
