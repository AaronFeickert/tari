[package]
name = "tari_console_wallet"
version = "0.13.0"
authors = ["The Tari Development Community"]
edition = "2018"

[dependencies]
tari_wallet = { path = "../../base_layer/wallet", features = ["bundled_sqlite"] }
tari_crypto = { git = "https://github.com/tari-project/tari-crypto.git", branch = "main" }
tari_common = { path = "../../common" }
tari_app_utilities = { path = "../tari_app_utilities" }
tari_comms = { path = "../../comms" }
tari_comms_dht = { path = "../../comms/dht" }
tari_common_types = { path = "../../base_layer/common_types" }
tari_p2p = { path = "../../base_layer/p2p", features = ["auto-update"] }
tari_app_grpc = { path = "../tari_app_grpc" }
tari_shutdown = { path = "../../infrastructure/shutdown" }
tari_key_manager = { path = "../../base_layer/key_manager" }
tari_utilities = "0.3.0"

bitflags = "1.2.1"
chrono = { version = "0.4.6", features = ["serde"] }
chrono-english = "0.1"
futures = { version = "^0.3.16", default-features = false, features = ["alloc"] }
crossterm = { version = "0.17" }
rand = "0.8"
unicode-width = "0.1"
unicode-segmentation = "1.6.0"
log = { version = "0.4.8", features = ["std"] }
qrcode = { version = "0.12" }
regex = "1.5.4"
rpassword = "5.0"
rustyline = "9.0"
strum = "^0.22"
strum_macros = "^0.22"
tokio = { version = "1.11", features = ["signal"] }
thiserror = "1.0.26"
tonic = "0.5.2"

tracing = "0.1.26"
tracing-opentelemetry = "0.15.0"
tracing-subscriber = "0.2.20"

# network tracing, rt-tokio for async batch export
opentelemetry = { version = "0.16", default-features = false, features = ["trace", "rt-tokio"] }
opentelemetry-jaeger = { version = "0.15", features = ["rt-tokio"] }

[dependencies.tari_core]
path = "../../base_layer/core"
default-features = false
features = ["transactions", "mempool_proto", "base_node_proto"]

[dependencies.tui]
<<<<<<< HEAD
version = "^0.15"
=======
version = "^0.13"
>>>>>>> d64a764d
default-features = false
features = ["crossterm"]

[features]
avx2 = []
<|MERGE_RESOLUTION|>--- conflicted
+++ resolved
@@ -51,11 +51,7 @@
 features = ["transactions", "mempool_proto", "base_node_proto"]
 
 [dependencies.tui]
-<<<<<<< HEAD
 version = "^0.15"
-=======
-version = "^0.13"
->>>>>>> d64a764d
 default-features = false
 features = ["crossterm"]
 
