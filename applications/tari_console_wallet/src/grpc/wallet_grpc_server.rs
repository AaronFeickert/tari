//  Copyright 2021. The Tari Project
//
//  Redistribution and use in source and binary forms, with or without modification, are permitted provided that the
//  following conditions are met:
//
//  1. Redistributions of source code must retain the above copyright notice, this list of conditions and the following
//  disclaimer.
//
//  2. Redistributions in binary form must reproduce the above copyright notice, this list of conditions and the
//  following disclaimer in the documentation and/or other materials provided with the distribution.
//
//  3. Neither the name of the copyright holder nor the names of its contributors may be used to endorse or promote
//  products derived from this software without specific prior written permission.
//
//  THIS SOFTWARE IS PROVIDED BY THE COPYRIGHT HOLDERS AND CONTRIBUTORS "AS IS" AND ANY EXPRESS OR IMPLIED WARRANTIES,
//  INCLUDING, BUT NOT LIMITED TO, THE IMPLIED WARRANTIES OF MERCHANTABILITY AND FITNESS FOR A PARTICULAR PURPOSE ARE
//  DISCLAIMED. IN NO EVENT SHALL THE COPYRIGHT HOLDER OR CONTRIBUTORS BE LIABLE FOR ANY DIRECT, INDIRECT, INCIDENTAL,
//  SPECIAL, EXEMPLARY, OR CONSEQUENTIAL DAMAGES (INCLUDING, BUT NOT LIMITED TO, PROCUREMENT OF SUBSTITUTE GOODS OR
//  SERVICES; LOSS OF USE, DATA, OR PROFITS; OR BUSINESS INTERRUPTION) HOWEVER CAUSED AND ON ANY THEORY OF LIABILITY,
//  WHETHER IN CONTRACT, STRICT LIABILITY, OR TORT (INCLUDING NEGLIGENCE OR OTHERWISE) ARISING IN ANY WAY OUT OF THE
//  USE OF THIS SOFTWARE, EVEN IF ADVISED OF THE POSSIBILITY OF SUCH DAMAGE.

use std::convert::{TryFrom, TryInto};

use futures::{
    channel::mpsc::{self, Sender},
    future,
    SinkExt,
};
use log::*;
use tari_app_grpc::{
    conversions::naive_datetime_to_timestamp,
    tari_rpc::{
        self,
        payment_recipient::PaymentType,
        wallet_server,
        CheckConnectivityResponse,
        ClaimHtlcRefundRequest,
        ClaimHtlcRefundResponse,
        ClaimShaAtomicSwapRequest,
        ClaimShaAtomicSwapResponse,
        CoinSplitRequest,
        CoinSplitResponse,
        CreateBurnTransactionRequest,
        CreateBurnTransactionResponse,
<<<<<<< HEAD
        CreateTemplateRegistrationRequest,
        CreateTemplateRegistrationResponse,
        FileDeletedResponse,
=======
>>>>>>> 8030364e
        GetBalanceRequest,
        GetBalanceResponse,
        GetCoinbaseRequest,
        GetCoinbaseResponse,
        GetCompletedTransactionsRequest,
        GetCompletedTransactionsResponse,
        GetConnectivityRequest,
        GetIdentityRequest,
        GetIdentityResponse,
        GetTransactionInfoRequest,
        GetTransactionInfoResponse,
        GetUnspentAmountsResponse,
        GetVersionRequest,
        GetVersionResponse,
        ImportUtxosRequest,
        ImportUtxosResponse,
        RegisterValidatorNodeRequest,
        RegisterValidatorNodeResponse,
        RevalidateRequest,
        RevalidateResponse,
        SendShaAtomicSwapRequest,
        SendShaAtomicSwapResponse,
        SetBaseNodeRequest,
        SetBaseNodeResponse,
        TransactionDirection,
        TransactionEvent,
        TransactionEventRequest,
        TransactionEventResponse,
        TransactionInfo,
        TransactionStatus,
        TransferRequest,
        TransferResponse,
        TransferResult,
    },
};
use tari_common_types::{
    transaction::TxId,
    types::{BlockHash, PublicKey, Signature},
};
use tari_comms::{multiaddr::Multiaddr, types::CommsPublicKey, CommsNode};
use tari_core::transactions::{
    tari_amount::{MicroTari, T},
    transaction_components::{
        CodeTemplateRegistration,
        OutputFeatures,
        OutputType,
        SideChainFeatures,
        UnblindedOutput,
    },
};
use tari_utilities::{hex::Hex, ByteArray};
use tari_wallet::{
    connectivity_service::{OnlineStatus, WalletConnectivityInterface},
    output_manager_service::{handle::OutputManagerHandle, UtxoSelectionCriteria},
    transaction_service::{
        handle::TransactionServiceHandle,
        storage::models::{self, WalletTransaction},
    },
    WalletSqlite,
};
use tokio::{sync::broadcast, task};
use tonic::{Request, Response, Status};

use crate::{
    grpc::{convert_to_transaction_event, TransactionWrapper},
    notifier::{CANCELLED, CONFIRMATION, MINED, NEW_BLOCK_MINED, QUEUED, RECEIVED, SENT},
};

const LOG_TARGET: &str = "wallet::ui::grpc";

async fn send_transaction_event(
    transaction_event: TransactionEvent,
    sender: &mut Sender<Result<TransactionEventResponse, Status>>,
) {
    let response = TransactionEventResponse {
        transaction: Some(transaction_event),
    };
    if let Err(err) = sender.send(Ok(response)).await {
        warn!(target: LOG_TARGET, "Error sending transaction via GRPC:  {}", err);
        if let Err(send_err) = sender.send(Err(Status::unknown("Error sending data"))).await {
            warn!(target: LOG_TARGET, "Error sending error to GRPC client: {}", send_err)
        }
    }
}

pub struct WalletGrpcServer {
    wallet: WalletSqlite,
}

impl WalletGrpcServer {
    pub fn new(wallet: WalletSqlite) -> Self {
        Self { wallet }
    }

    fn get_transaction_service(&self) -> TransactionServiceHandle {
        self.wallet.transaction_service.clone()
    }

    fn get_output_manager_service(&self) -> OutputManagerHandle {
        self.wallet.output_manager_service.clone()
    }

    fn comms(&self) -> &CommsNode {
        &self.wallet.comms
    }
}

#[tonic::async_trait]
impl wallet_server::Wallet for WalletGrpcServer {
    type GetCompletedTransactionsStream = mpsc::Receiver<Result<GetCompletedTransactionsResponse, Status>>;
    type StreamTransactionEventsStream = mpsc::Receiver<Result<TransactionEventResponse, Status>>;

    async fn get_version(&self, _: Request<GetVersionRequest>) -> Result<Response<GetVersionResponse>, Status> {
        Ok(Response::new(GetVersionResponse {
            version: env!("CARGO_PKG_VERSION").to_string(),
        }))
    }

    async fn check_connectivity(
        &self,
        _: Request<GetConnectivityRequest>,
    ) -> Result<Response<CheckConnectivityResponse>, Status> {
        let mut connectivity = self.wallet.wallet_connectivity.clone();
        let status = connectivity.get_connectivity_status();
        let grpc_connectivity = match status {
            tari_wallet::connectivity_service::OnlineStatus::Connecting => OnlineStatus::Connecting,
            tari_wallet::connectivity_service::OnlineStatus::Online => OnlineStatus::Online,
            tari_wallet::connectivity_service::OnlineStatus::Offline => OnlineStatus::Offline,
        };
        Ok(Response::new(CheckConnectivityResponse {
            status: grpc_connectivity as i32,
        }))
    }

    async fn check_for_updates(
        &self,
        _: Request<tari_rpc::Empty>,
    ) -> Result<Response<tari_rpc::SoftwareUpdate>, Status> {
        let mut resp = tari_rpc::SoftwareUpdate::default();

        if let Some(ref updater) = self.wallet.get_software_updater() {
            if let Some(ref update) = *updater.latest_update() {
                resp.has_update = true;
                resp.version = update.version().to_string();
                resp.sha = update.to_hash_hex();
                resp.download_url = update.download_url().to_string();
            }
        }

        Ok(Response::new(resp))
    }

    async fn identify(&self, _: Request<GetIdentityRequest>) -> Result<Response<GetIdentityResponse>, Status> {
        let identity = self.wallet.comms.node_identity();
        Ok(Response::new(GetIdentityResponse {
            public_key: identity.public_key().to_vec(),
            public_address: identity.public_address().to_string(),
            node_id: identity.node_id().to_vec(),
        }))
    }

    async fn set_base_node(
        &self,
        request: Request<SetBaseNodeRequest>,
    ) -> Result<Response<SetBaseNodeResponse>, Status> {
        let message = request.into_inner();
        let public_key = PublicKey::from_hex(&message.public_key_hex)
            .map_err(|e| Status::invalid_argument(format!("Base node public key was not a valid pub key: {}", e)))?;
        let net_address = message
            .net_address
            .parse::<Multiaddr>()
            .map_err(|e| Status::invalid_argument(format!("Base node net address was not valid: {}", e)))?;

        println!("Setting base node peer...");
        println!("{}::{}", public_key, net_address);
        let mut wallet = self.wallet.clone();
        wallet
            .set_base_node_peer(public_key.clone(), net_address.clone())
            .await
            .map_err(|e| Status::internal(format!("{:?}", e)))?;

        Ok(Response::new(SetBaseNodeResponse {}))
    }

    async fn get_balance(&self, _request: Request<GetBalanceRequest>) -> Result<Response<GetBalanceResponse>, Status> {
        let mut output_service = self.get_output_manager_service();
        let balance = match output_service.get_balance().await {
            Ok(b) => b,
            Err(e) => return Err(Status::not_found(format!("GetBalance error! {}", e))),
        };
        Ok(Response::new(GetBalanceResponse {
            available_balance: balance.available_balance.0,
            pending_incoming_balance: balance.pending_incoming_balance.0,
            pending_outgoing_balance: balance.pending_outgoing_balance.0,
        }))
    }

    async fn get_unspent_amounts(
        &self,
        _: Request<tari_rpc::Empty>,
    ) -> Result<Response<GetUnspentAmountsResponse>, Status> {
        let mut output_service = self.get_output_manager_service();
        let unspent_amounts = match output_service.get_unspent_outputs().await {
            Ok(uo) => uo,
            Err(e) => return Err(Status::not_found(format!("GetUnspentAmounts error! {}", e))),
        };
        Ok(Response::new(GetUnspentAmountsResponse {
            amount: unspent_amounts
                .into_iter()
                .map(|o| o.value.as_u64())
                .filter(|&a| a > 0)
                .collect(),
        }))
    }

    async fn revalidate_all_transactions(
        &self,
        _request: Request<RevalidateRequest>,
    ) -> Result<Response<RevalidateResponse>, Status> {
        let mut output_service = self.get_output_manager_service();
        output_service
            .revalidate_all_outputs()
            .await
            .map_err(|e| Status::unknown(e.to_string()))?;
        let mut tx_service = self.get_transaction_service();
        tx_service
            .revalidate_all_transactions()
            .await
            .map_err(|e| Status::unknown(e.to_string()))?;
        Ok(Response::new(RevalidateResponse {}))
    }

    async fn get_coinbase(
        &self,
        request: Request<GetCoinbaseRequest>,
    ) -> Result<Response<GetCoinbaseResponse>, Status> {
        let request = request.into_inner();
        let mut tx_service = self.get_transaction_service();

        let coinbase = tx_service
            .generate_coinbase_transaction(request.reward.into(), request.fee.into(), request.height)
            .await
            .map_err(|err| Status::unknown(err.to_string()))?;

        let coinbase = coinbase.try_into().map_err(Status::internal)?;
        Ok(Response::new(GetCoinbaseResponse {
            transaction: Some(coinbase),
        }))
    }

    async fn send_sha_atomic_swap_transaction(
        &self,
        request: Request<SendShaAtomicSwapRequest>,
    ) -> Result<Response<SendShaAtomicSwapResponse>, Status> {
        let message = request
            .into_inner()
            .recipient
            .ok_or_else(|| Status::internal("Request is malformed".to_string()))?;
        let address = CommsPublicKey::from_hex(&message.address)
            .map_err(|_| Status::internal("Destination address is malformed".to_string()))?;

        let mut transaction_service = self.get_transaction_service();
        let response = match transaction_service
            .send_sha_atomic_swap_transaction(
                address.clone(),
                message.amount.into(),
                UtxoSelectionCriteria::default(),
                message.fee_per_gram.into(),
                message.message,
            )
            .await
        {
            Ok((tx_id, pre_image, output)) => {
                debug!(
                    target: LOG_TARGET,
                    "Transaction broadcast: {}, preimage_hex: {}, hash {}",
                    tx_id,
                    pre_image.to_hex(),
                    output.hash().to_hex()
                );
                SendShaAtomicSwapResponse {
                    transaction_id: tx_id.as_u64(),
                    pre_image: pre_image.to_hex(),
                    output_hash: output.hash().to_hex(),
                    is_success: true,
                    failure_message: Default::default(),
                }
            },
            Err(e) => {
                warn!(
                    target: LOG_TARGET,
                    "Failed to send Sha - XTR atomic swap for address `{}`: {}", address, e
                );
                SendShaAtomicSwapResponse {
                    transaction_id: Default::default(),
                    pre_image: "".to_string(),
                    output_hash: "".to_string(),
                    is_success: false,
                    failure_message: e.to_string(),
                }
            },
        };

        Ok(Response::new(response))
    }

    async fn claim_sha_atomic_swap_transaction(
        &self,
        request: Request<ClaimShaAtomicSwapRequest>,
    ) -> Result<Response<ClaimShaAtomicSwapResponse>, Status> {
        let message = request.into_inner();
        let pre_image = CommsPublicKey::from_hex(&message.pre_image)
            .map_err(|_| Status::internal("pre_image is malformed".to_string()))?;
        let output = BlockHash::from_hex(&message.output)
            .map_err(|_| Status::internal("Output hash is malformed".to_string()))?;
        debug!(target: LOG_TARGET, "Trying to claim HTLC with hash {}", output.to_hex());
        let mut transaction_service = self.get_transaction_service();
        let mut output_manager_service = self.get_output_manager_service();
        let response = match output_manager_service
            .create_claim_sha_atomic_swap_transaction(output, pre_image, message.fee_per_gram.into())
            .await
        {
            Ok((tx_id, _fee, amount, tx)) => {
                match transaction_service
                    .submit_transaction(
                        tx_id,
                        tx,
                        amount,
                        "Claiming HTLC transaction with pre-image".to_string(),
                    )
                    .await
                {
                    Ok(()) => TransferResult {
                        address: Default::default(),
                        transaction_id: tx_id.as_u64(),
                        is_success: true,
                        failure_message: Default::default(),
                    },
                    Err(e) => TransferResult {
                        address: Default::default(),
                        transaction_id: Default::default(),
                        is_success: false,
                        failure_message: e.to_string(),
                    },
                }
            },
            Err(e) => {
                warn!(target: LOG_TARGET, "Failed to claim SHA - XTR atomic swap: {}", e);
                TransferResult {
                    address: Default::default(),
                    transaction_id: Default::default(),
                    is_success: false,
                    failure_message: e.to_string(),
                }
            },
        };

        Ok(Response::new(ClaimShaAtomicSwapResponse {
            results: Some(response),
        }))
    }

    async fn claim_htlc_refund_transaction(
        &self,
        request: Request<ClaimHtlcRefundRequest>,
    ) -> Result<Response<ClaimHtlcRefundResponse>, Status> {
        let message = request.into_inner();
        let output = BlockHash::from_hex(&message.output_hash)
            .map_err(|_| Status::internal("Output hash is malformed".to_string()))?;

        let mut transaction_service = self.get_transaction_service();
        let mut output_manager_service = self.get_output_manager_service();
        debug!(target: LOG_TARGET, "Trying to claim HTLC with hash {}", output.to_hex());
        let response = match output_manager_service
            .create_htlc_refund_transaction(output, message.fee_per_gram.into())
            .await
        {
            Ok((tx_id, _fee, amount, tx)) => {
                match transaction_service
                    .submit_transaction(tx_id, tx, amount, "Creating HTLC refund transaction".to_string())
                    .await
                {
                    Ok(()) => TransferResult {
                        address: Default::default(),
                        transaction_id: tx_id.as_u64(),
                        is_success: true,
                        failure_message: Default::default(),
                    },
                    Err(e) => TransferResult {
                        address: Default::default(),
                        transaction_id: Default::default(),
                        is_success: false,
                        failure_message: e.to_string(),
                    },
                }
            },
            Err(e) => {
                warn!(target: LOG_TARGET, "Failed to claim HTLC refund transaction: {}", e);
                TransferResult {
                    address: Default::default(),
                    transaction_id: Default::default(),
                    is_success: false,
                    failure_message: e.to_string(),
                }
            },
        };

        Ok(Response::new(ClaimHtlcRefundResponse {
            results: Some(response),
        }))
    }

    async fn transfer(&self, request: Request<TransferRequest>) -> Result<Response<TransferResponse>, Status> {
        let message = request.into_inner();
        let recipients = message
            .recipients
            .into_iter()
            .enumerate()
            .map(|(idx, dest)| -> Result<_, String> {
                let pk = CommsPublicKey::from_hex(&dest.address)
                    .map_err(|_| format!("Destination address at index {} is malformed", idx))?;
                Ok((
                    dest.address,
                    pk,
                    dest.amount,
                    dest.fee_per_gram,
                    dest.message,
                    dest.payment_type,
                ))
            })
            .collect::<Result<Vec<_>, _>>()
            .map_err(Status::invalid_argument)?;

        let mut transfers = Vec::new();
        for (address, pk, amount, fee_per_gram, message, payment_type) in recipients {
            let mut transaction_service = self.get_transaction_service();
            transfers.push(async move {
                (
                    address,
                    if payment_type == PaymentType::StandardMimblewimble as i32 {
                        transaction_service
                            .send_transaction(
                                pk,
                                amount.into(),
                                UtxoSelectionCriteria::default(),
                                OutputFeatures::default(),
                                fee_per_gram.into(),
                                message,
                            )
                            .await
                    } else if payment_type == PaymentType::OneSided as i32 {
                        transaction_service
                            .send_one_sided_transaction(
                                pk,
                                amount.into(),
                                UtxoSelectionCriteria::default(),
                                OutputFeatures::default(),
                                fee_per_gram.into(),
                                message,
                            )
                            .await
                    } else {
                        transaction_service
                            .send_one_sided_to_stealth_address_transaction(
                                pk,
                                amount.into(),
                                UtxoSelectionCriteria::default(),
                                OutputFeatures::default(),
                                fee_per_gram.into(),
                                message,
                            )
                            .await
                    },
                )
            });
        }

        let transfers_results = future::join_all(transfers).await;

        let results = transfers_results
            .into_iter()
            .map(|(address, result)| match result {
                Ok(tx_id) => TransferResult {
                    address,
                    transaction_id: tx_id.into(),
                    is_success: true,
                    failure_message: Default::default(),
                },
                Err(err) => {
                    warn!(
                        target: LOG_TARGET,
                        "Failed to send transaction for address `{}`: {}", address, err
                    );
                    TransferResult {
                        address,
                        transaction_id: Default::default(),
                        is_success: false,
                        failure_message: err.to_string(),
                    }
                },
            })
            .collect();

        Ok(Response::new(TransferResponse { results }))
    }

    async fn create_burn_transaction(
        &self,
        request: Request<CreateBurnTransactionRequest>,
    ) -> Result<Response<CreateBurnTransactionResponse>, Status> {
        let message = request.into_inner();

        let mut transaction_service = self.get_transaction_service();
        debug!(target: LOG_TARGET, "Trying to burn {} Tari", message.amount);
        let response = match transaction_service
            .burn_tari(
                message.amount.into(),
                UtxoSelectionCriteria::default(),
                message.fee_per_gram.into(),
                message.message,
            )
            .await
        {
            Ok(tx_id) => {
                debug!(target: LOG_TARGET, "Transaction broadcast: {}", tx_id,);
                CreateBurnTransactionResponse {
                    transaction_id: tx_id.as_u64(),
                    is_success: true,
                    failure_message: Default::default(),
                }
            },
            Err(e) => {
                warn!(target: LOG_TARGET, "Failed to burn Tarid: {}", e);
                CreateBurnTransactionResponse {
                    transaction_id: Default::default(),
                    is_success: false,
                    failure_message: e.to_string(),
                }
            },
        };

        Ok(Response::new(response))
    }

    async fn get_transaction_info(
        &self,
        request: Request<GetTransactionInfoRequest>,
    ) -> Result<Response<GetTransactionInfoResponse>, Status> {
        let message = request.into_inner();

        let queries = message.transaction_ids.into_iter().map(|tx_id| {
            let tx_id = tx_id.into();
            let mut transaction_service = self.get_transaction_service();
            async move {
                transaction_service
                    .get_any_transaction(tx_id)
                    .await
                    .map(|tx| (tx_id, tx))
            }
        });

        let transactions = future::try_join_all(queries)
            .await
            .map(|tx| tx.into_iter())
            .map_err(|err| Status::unknown(err.to_string()))?;

        let wallet_pk = self.wallet.comms.node_identity_ref().public_key();

        let transactions = transactions
            .map(|(tx_id, tx)| match tx {
                Some(tx) => convert_wallet_transaction_into_transaction_info(tx, wallet_pk),
                None => TransactionInfo::not_found(tx_id),
            })
            .collect();

        Ok(Response::new(GetTransactionInfoResponse { transactions }))
    }

    async fn stream_transaction_events(
        &self,
        _request: tonic::Request<TransactionEventRequest>,
    ) -> Result<Response<Self::StreamTransactionEventsStream>, Status> {
        let (mut sender, receiver) = mpsc::channel(100);

        // let event_listener = self.events_channel.clone();

        // let mut shutdown_signal = self.wallet;
        let mut transaction_service = self.wallet.transaction_service.clone();
        let mut transaction_service_events = self.wallet.transaction_service.get_event_stream();

        task::spawn(async move {
            loop {
                tokio::select! {
                        result = transaction_service_events.recv() => {
                            match result {
                                Ok(msg) => {
                                    use tari_wallet::transaction_service::handle::TransactionEvent::*;
                                    match (*msg).clone() {
                                        NewBlockMined(tx_id) => {
                                            match transaction_service.get_any_transaction(tx_id).await {
                                                Ok(found_transaction) => {
                                                    if let Some(WalletTransaction::PendingOutbound(tx)) = found_transaction {
                                                        let transaction_event = convert_to_transaction_event(NEW_BLOCK_MINED.to_string(),
                                                            TransactionWrapper::Outbound(Box::new(tx)));
                                                        send_transaction_event(transaction_event, &mut sender).await;
                                                    }

                                                },
                                                Err(e) => error!(target: LOG_TARGET, "Transaction service error: {}", e),
                                            }
                                        },
                                        ReceivedFinalizedTransaction(tx_id) => handle_completed_tx(tx_id, RECEIVED, &mut transaction_service, &mut sender).await,
                                        TransactionMinedUnconfirmed{tx_id, num_confirmations: _, is_valid: _} | FauxTransactionUnconfirmed{tx_id, num_confirmations: _, is_valid: _}=> handle_completed_tx(tx_id, CONFIRMATION, &mut transaction_service, &mut sender).await,
                                        TransactionMined{tx_id, is_valid: _} | FauxTransactionConfirmed{tx_id, is_valid: _} => handle_completed_tx(tx_id, MINED, &mut transaction_service, &mut sender).await,
                                        TransactionCancelled(tx_id, _) => {
                                            match transaction_service.get_any_transaction(tx_id).await{
                                                Ok(Some(wallet_tx)) => {
                                                    use WalletTransaction::*;
                                                    let transaction_event = match wallet_tx {
                                                        Completed(tx)  => convert_to_transaction_event(CANCELLED.to_string(), TransactionWrapper::Completed(Box::new(tx))),
                                                        PendingInbound(tx) => convert_to_transaction_event(CANCELLED.to_string(), TransactionWrapper::Inbound(Box::new(tx))),
                                                        PendingOutbound(tx) => convert_to_transaction_event(CANCELLED.to_string(), TransactionWrapper::Outbound(Box::new(tx))),
                                                    };
                                                    send_transaction_event(transaction_event, &mut sender).await;
                                                },
                                                Err(e) => error!(target: LOG_TARGET, "Transaction service error: {}", e),
                                                _ => error!(target: LOG_TARGET, "Transaction not found tx_id: {}", tx_id),
                                            }
                                        },
                                        TransactionCompletedImmediately(tx_id) => handle_pending_outbound(tx_id, SENT, &mut transaction_service, &mut sender).await,
                                        TransactionSendResult(tx_id, status) => {
                                            let is_sent = status.direct_send_result || status.store_and_forward_send_result;
                                            let event = if is_sent { SENT } else { QUEUED };
                                            handle_pending_outbound(tx_id, event, &mut transaction_service, &mut sender).await;
                                        },
                                        TransactionValidationStateChanged(_t_operation_id) => {
                                            send_transaction_event(simple_event("unknown"), &mut sender).await;
                                        },
                                        ReceivedTransaction(_) | ReceivedTransactionReply(_)  | TransactionBroadcast(_) | TransactionMinedRequestTimedOut(_) | TransactionImported(_) => {
                                            send_transaction_event(simple_event("not_supported"), &mut sender).await;
                                        },
                                        // Only the above variants trigger state refresh
                                        _ => (),
                                    }
                                },
                                Err(broadcast::error::RecvError::Lagged(n)) => {
                                    warn!(target: LOG_TARGET, "Missed {} from Transaction events", n);
                                }
                                Err(broadcast::error::RecvError::Closed) => {}
                            }
                }
                    }
            }
        });
        Ok(Response::new(receiver))
    }

    async fn get_completed_transactions(
        &self,
        _request: Request<GetCompletedTransactionsRequest>,
    ) -> Result<Response<Self::GetCompletedTransactionsStream>, Status> {
        debug!(
            target: LOG_TARGET,
            "Incoming GRPC request for GetAllCompletedTransactions"
        );
        let mut transaction_service = self.get_transaction_service();
        let transactions = transaction_service
            .get_completed_transactions()
            .await
            .map_err(|err| Status::not_found(format!("No completed transactions found: {:?}", err)))?;

        let (mut sender, receiver) = mpsc::channel(transactions.len());
        task::spawn(async move {
            for (_, txn) in transactions {
                let response = GetCompletedTransactionsResponse {
                    transaction: Some(TransactionInfo {
                        tx_id: txn.tx_id.into(),
                        source_pk: txn.source_public_key.to_vec(),
                        dest_pk: txn.destination_public_key.to_vec(),
                        status: TransactionStatus::from(txn.status) as i32,
                        amount: txn.amount.into(),
                        is_cancelled: txn.cancelled.is_some(),
                        direction: TransactionDirection::from(txn.direction) as i32,
                        fee: txn.fee.into(),
                        timestamp: Some(naive_datetime_to_timestamp(txn.timestamp)),
                        excess_sig: txn
                            .transaction
                            .first_kernel_excess_sig()
                            .unwrap_or(&Signature::default())
                            .get_signature()
                            .to_vec(),
                        message: txn.message,
                    }),
                };
                match sender.send(Ok(response)).await {
                    Ok(_) => (),
                    Err(err) => {
                        warn!(target: LOG_TARGET, "Error sending transaction via GRPC:  {}", err);
                        match sender.send(Err(Status::unknown("Error sending data"))).await {
                            Ok(_) => (),
                            Err(send_err) => {
                                warn!(target: LOG_TARGET, "Error sending error to GRPC client: {}", send_err)
                            },
                        }
                        return;
                    },
                }
            }
        });

        Ok(Response::new(receiver))
    }

    async fn coin_split(&self, request: Request<CoinSplitRequest>) -> Result<Response<CoinSplitResponse>, Status> {
        let message = request.into_inner();

        let mut wallet = self.wallet.clone();

        let tx_id = wallet
            .coin_split(
                vec![], // TODO: refactor grpc to accept and use commitments
                MicroTari::from(message.amount_per_split),
                message.split_count as usize,
                MicroTari::from(message.fee_per_gram),
                message.message,
            )
            .await
            .map_err(|e| Status::internal(format!("{:?}", e)))?;

        Ok(Response::new(CoinSplitResponse { tx_id: tx_id.into() }))
    }

    async fn import_utxos(
        &self,
        request: Request<ImportUtxosRequest>,
    ) -> Result<Response<ImportUtxosResponse>, Status> {
        let message = request.into_inner();

        let mut wallet = self.wallet.clone();

        let unblinded_outputs: Vec<UnblindedOutput> = message
            .outputs
            .into_iter()
            .map(UnblindedOutput::try_from)
            .collect::<Result<Vec<_>, _>>()
            .map_err(Status::invalid_argument)?;
        let mut tx_ids = Vec::new();

        for o in &unblinded_outputs {
            tx_ids.push(
                wallet
                    .import_unblinded_output_as_non_rewindable(
                        o.clone(),
                        &CommsPublicKey::default(),
                        "Imported via gRPC".to_string(),
                    )
                    .await
                    .map_err(|e| Status::internal(format!("{:?}", e)))?
                    .into(),
            );
        }

        Ok(Response::new(ImportUtxosResponse { tx_ids }))
    }

    async fn get_network_status(
        &self,
        _: Request<tari_rpc::Empty>,
    ) -> Result<Response<tari_rpc::NetworkStatusResponse>, Status> {
        let status = self
            .comms()
            .connectivity()
            .get_connectivity_status()
            .await
            .map_err(|err| Status::internal(err.to_string()))?;
        let mut base_node_service = self.wallet.base_node_service.clone();

        let resp = tari_rpc::NetworkStatusResponse {
            status: tari_rpc::ConnectivityStatus::from(status) as i32,
            avg_latency_ms: base_node_service
                .get_base_node_latency()
                .await
                .map_err(|err| Status::internal(err.to_string()))?
                .map(|d| u32::try_from(d.as_millis()).unwrap_or(u32::MAX))
                .unwrap_or_default(),
            num_node_connections: status.num_connected_nodes() as u32,
        };

        Ok(Response::new(resp))
    }

    async fn list_connected_peers(
        &self,
        _: Request<tari_rpc::Empty>,
    ) -> Result<Response<tari_rpc::ListConnectedPeersResponse>, Status> {
        let mut connectivity = self.comms().connectivity();
        let peer_manager = self.comms().peer_manager();
        let connected_peers = connectivity
            .get_active_connections()
            .await
            .map_err(|err| Status::internal(err.to_string()))?;

        let mut peers = Vec::with_capacity(connected_peers.len());
        for conn in connected_peers {
            peers.push(
                peer_manager
                    .find_by_node_id(conn.peer_node_id())
                    .await
                    .map_err(|err| Status::internal(err.to_string()))?
                    .ok_or_else(|| Status::not_found(format!("Peer '{}' not found", conn.peer_node_id())))?,
            );
        }

        let resp = tari_rpc::ListConnectedPeersResponse {
            connected_peers: peers.into_iter().map(Into::into).collect(),
        };

        Ok(Response::new(resp))
    }

    async fn cancel_transaction(
        &self,
        request: Request<tari_rpc::CancelTransactionRequest>,
    ) -> Result<Response<tari_rpc::CancelTransactionResponse>, Status> {
        let message = request.into_inner();
        debug!(
            target: LOG_TARGET,
            "Incoming gRPC request to Cancel Transaction (TxId: {})", message.tx_id,
        );
        let mut transaction_service = self.get_transaction_service();

        match transaction_service.cancel_transaction(message.tx_id.into()).await {
            Ok(_) => {
                return Ok(Response::new(tari_rpc::CancelTransactionResponse {
                    is_success: true,
                    failure_message: "".to_string(),
                }))
            },
            Err(e) => {
                return Ok(Response::new(tari_rpc::CancelTransactionResponse {
                    is_success: false,
                    failure_message: e.to_string(),
                }))
            },
        }
    }
<<<<<<< HEAD

    /// Returns the contents of a seed words file, provided via CLI
    async fn seed_words(&self, _: Request<tari_rpc::Empty>) -> Result<Response<SeedWordsResponse>, Status> {
        let cli = Cli::parse();

        let filepath: PathBuf = match cli.seed_words_file_name {
            Some(filepath) => filepath,
            None => return Err(Status::not_found("file path is empty")),
        };

        let words = fs::read_to_string(filepath)?
            .split(' ')
            .collect::<Vec<&str>>()
            .iter()
            .map(|&x| x.into())
            .collect::<Vec<String>>();

        Ok(Response::new(SeedWordsResponse { words }))
    }

    /// Deletes the seed words file, provided via CLI
    async fn delete_seed_words_file(
        &self,
        _: Request<tari_rpc::Empty>,
    ) -> Result<Response<FileDeletedResponse>, Status> {
        let cli = Cli::parse();

        // WARNING: the filepath used is supplied as an argument
        fs::remove_file(match cli.seed_words_file_name {
            Some(filepath) => filepath,
            None => return Err(Status::not_found("file path is empty")),
        })?;

        Ok(Response::new(FileDeletedResponse {}))
    }

    async fn create_template_registration(
        &self,
        request: Request<CreateTemplateRegistrationRequest>,
    ) -> Result<Response<CreateTemplateRegistrationResponse>, Status> {
        let mut output_manager = self.wallet.output_manager_service.clone();
        let mut transaction_service = self.wallet.transaction_service.clone();
        let message = request.into_inner();

        let template_registration = CodeTemplateRegistration::try_from(
            message
                .template_registration
                .ok_or_else(|| Status::invalid_argument("template_registration is empty"))?,
        )
        .map_err(|e| Status::invalid_argument(format!("template_registration is invalid: {}", e)))?;
        let fee_per_gram = message.fee_per_gram;

        let message = format!("Template registration {}", template_registration.template_name);
        let output = output_manager
            .create_output_with_features(1 * T, OutputFeatures {
                output_type: OutputType::CodeTemplateRegistration,
                sidechain_features: Some(SideChainFeatures::TemplateRegistration(template_registration)),
                ..Default::default()
            })
            .await
            .map_err(|e| Status::internal(e.to_string()))?;

        let (tx_id, transaction) = output_manager
            .create_send_to_self_with_output(vec![output], fee_per_gram.into(), UtxoSelectionCriteria::default())
            .await
            .map_err(|e| Status::internal(e.to_string()))?;

        debug!(
            target: LOG_TARGET,
            "Template registration transaction: {:?}", transaction
        );

        let _ = transaction_service
            .submit_transaction(tx_id, transaction, 0.into(), message)
            .await
            .map_err(|e| Status::internal(e.to_string()))?;

        Ok(Response::new(CreateTemplateRegistrationResponse {}))
    }

    async fn register_validator_node(
        &self,
        request: Request<RegisterValidatorNodeRequest>,
    ) -> Result<Response<RegisterValidatorNodeResponse>, Status> {
        let request = request.into_inner();
        let mut transaction_service = self.get_transaction_service();
        let validator_node_public_key = CommsPublicKey::from_hex(&request.validator_node_public_key)
            .map_err(|_| Status::internal("Destination address is malformed".to_string()))?;
        let validator_node_signature = request
            .validator_node_signature
            .ok_or_else(|| Status::invalid_argument("Validator node signature is missing!"))?
            .try_into()
            .unwrap();

        let response = match transaction_service
            .register_validator_node(
                validator_node_public_key,
                validator_node_signature,
                request.fee_per_gram.into(),
                request.message,
            )
            .await
        {
            Ok(tx) => RegisterValidatorNodeResponse {
                transaction_id: tx.as_u64(),
                is_success: true,
                failure_message: Default::default(),
            },
            Err(e) => {
                error!(target: LOG_TARGET, "Transaction service error: {}", e);
                RegisterValidatorNodeResponse {
                    transaction_id: Default::default(),
                    is_success: false,
                    failure_message: e.to_string(),
                }
            },
        };
        Ok(Response::new(response))
    }
=======
>>>>>>> 8030364e
}

async fn handle_completed_tx(
    tx_id: TxId,
    event: &str,
    transaction_service: &mut TransactionServiceHandle,
    sender: &mut Sender<Result<TransactionEventResponse, Status>>,
) {
    match transaction_service.get_completed_transaction(tx_id).await {
        Ok(completed) => {
            let transaction_event =
                convert_to_transaction_event(event.to_string(), TransactionWrapper::Completed(Box::new(completed)));
            send_transaction_event(transaction_event, sender).await;
        },
        Err(e) => error!(target: LOG_TARGET, "Transaction service error: {}", e),
    }
}

async fn handle_pending_outbound(
    tx_id: TxId,
    event: &str,
    transaction_service: &mut TransactionServiceHandle,
    sender: &mut Sender<Result<TransactionEventResponse, Status>>,
) {
    match transaction_service.get_pending_outbound_transactions().await {
        Ok(mut txs) => {
            if let Some(tx) = txs.remove(&tx_id) {
                let transaction_event =
                    convert_to_transaction_event(event.to_string(), TransactionWrapper::Outbound(Box::new(tx)));
                send_transaction_event(transaction_event, sender).await;
            } else {
                error!(target: LOG_TARGET, "Not found in pending outbound set tx_id: {}", tx_id);
            }
        },
        Err(e) => error!(target: LOG_TARGET, "Transaction service error: {}", e),
    }
}

fn simple_event(event: &str) -> TransactionEvent {
    TransactionEvent {
        event: event.to_string(),
        tx_id: String::default(),
        source_pk: vec![],
        dest_pk: vec![],
        status: event.to_string(),
        direction: event.to_string(),
        amount: 0,
        message: String::default(),
        is_coinbase: false,
    }
}

fn convert_wallet_transaction_into_transaction_info(
    tx: models::WalletTransaction,
    wallet_pk: &CommsPublicKey,
) -> TransactionInfo {
    use models::WalletTransaction::{Completed, PendingInbound, PendingOutbound};
    match tx {
        PendingInbound(tx) => TransactionInfo {
            tx_id: tx.tx_id.into(),
            source_pk: tx.source_public_key.to_vec(),
            dest_pk: wallet_pk.to_vec(),
            status: TransactionStatus::from(tx.status) as i32,
            amount: tx.amount.into(),
            is_cancelled: tx.cancelled,
            direction: TransactionDirection::Inbound as i32,
            fee: 0,
            excess_sig: Default::default(),
            timestamp: Some(naive_datetime_to_timestamp(tx.timestamp)),
            message: tx.message,
        },
        PendingOutbound(tx) => TransactionInfo {
            tx_id: tx.tx_id.into(),
            source_pk: wallet_pk.to_vec(),
            dest_pk: tx.destination_public_key.to_vec(),
            status: TransactionStatus::from(tx.status) as i32,
            amount: tx.amount.into(),
            is_cancelled: tx.cancelled,
            direction: TransactionDirection::Outbound as i32,
            fee: tx.fee.into(),
            excess_sig: Default::default(),
            timestamp: Some(naive_datetime_to_timestamp(tx.timestamp)),
            message: tx.message,
        },
        Completed(tx) => TransactionInfo {
            tx_id: tx.tx_id.into(),
            source_pk: tx.source_public_key.to_vec(),
            dest_pk: tx.destination_public_key.to_vec(),
            status: TransactionStatus::from(tx.status) as i32,
            amount: tx.amount.into(),
            is_cancelled: tx.cancelled.is_some(),
            direction: TransactionDirection::from(tx.direction) as i32,
            fee: tx.fee.into(),
            timestamp: Some(naive_datetime_to_timestamp(tx.timestamp)),
            excess_sig: tx
                .transaction
                .first_kernel_excess_sig()
                .map(|s| s.get_signature().to_vec())
                .unwrap_or_default(),
            message: tx.message,
        },
    }
}<|MERGE_RESOLUTION|>--- conflicted
+++ resolved
@@ -43,12 +43,8 @@
         CoinSplitResponse,
         CreateBurnTransactionRequest,
         CreateBurnTransactionResponse,
-<<<<<<< HEAD
         CreateTemplateRegistrationRequest,
         CreateTemplateRegistrationResponse,
-        FileDeletedResponse,
-=======
->>>>>>> 8030364e
         GetBalanceRequest,
         GetBalanceResponse,
         GetCoinbaseRequest,
@@ -895,42 +891,6 @@
             },
         }
     }
-<<<<<<< HEAD
-
-    /// Returns the contents of a seed words file, provided via CLI
-    async fn seed_words(&self, _: Request<tari_rpc::Empty>) -> Result<Response<SeedWordsResponse>, Status> {
-        let cli = Cli::parse();
-
-        let filepath: PathBuf = match cli.seed_words_file_name {
-            Some(filepath) => filepath,
-            None => return Err(Status::not_found("file path is empty")),
-        };
-
-        let words = fs::read_to_string(filepath)?
-            .split(' ')
-            .collect::<Vec<&str>>()
-            .iter()
-            .map(|&x| x.into())
-            .collect::<Vec<String>>();
-
-        Ok(Response::new(SeedWordsResponse { words }))
-    }
-
-    /// Deletes the seed words file, provided via CLI
-    async fn delete_seed_words_file(
-        &self,
-        _: Request<tari_rpc::Empty>,
-    ) -> Result<Response<FileDeletedResponse>, Status> {
-        let cli = Cli::parse();
-
-        // WARNING: the filepath used is supplied as an argument
-        fs::remove_file(match cli.seed_words_file_name {
-            Some(filepath) => filepath,
-            None => return Err(Status::not_found("file path is empty")),
-        })?;
-
-        Ok(Response::new(FileDeletedResponse {}))
-    }
 
     async fn create_template_registration(
         &self,
@@ -1015,8 +975,6 @@
         };
         Ok(Response::new(response))
     }
-=======
->>>>>>> 8030364e
 }
 
 async fn handle_completed_tx(
