--- conflicted
+++ resolved
@@ -20,12 +20,7 @@
 // WHETHER IN CONTRACT, STRICT LIABILITY, OR TORT (INCLUDING NEGLIGENCE OR OTHERWISE) ARISING IN ANY WAY OUT OF THE
 // USE OF THIS SOFTWARE, EVEN IF ADVISED OF THE POSSIBILITY OF SUCH DAMAGE.
 
-<<<<<<< HEAD
-use std::cmp::min;
-=======
 use std::cmp::{min, Ordering};
->>>>>>> 5b0c7c94
-
 use tari_storage::{IterationResult, KeyValueStore};
 
 use crate::peer_manager::{peer_id::PeerId, NodeId, Peer, PeerManagerError};
